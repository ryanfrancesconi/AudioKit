--- conflicted
+++ resolved
@@ -332,12 +332,7 @@
             AudioKitCore::KeyMappedSampleBuffer *pBuf = lookupSample(noteNumber, velocity);
             if (pBuf == 0) return; // don't crash if someone forgets to build map
             // re-start the note
-<<<<<<< HEAD
-            pVoice->restartSameNote(velocity / 127.0f, lookupSample(noteNumber, velocity));
-=======
             pVoice->restartSameNote(velocity / 127.0f, pBuf);
-            //printf("Restart note %d as %d\n", noteNumber, pVoice->noteNumber);
->>>>>>> 3a214a93
             return;
         }
         
