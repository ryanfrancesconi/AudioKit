//
//  AKAudioFile.swift
//  AudioKit
//
//  Created by Laurent Veliscek, revision history on Github.
//  Copyright © 2016 AudioKit. All rights reserved.
//

import Foundation
import AVFoundation

/// Audio file, inherits from AVAudioFile and adds functionality
public class AKAudioFile: AVAudioFile {

    // MARK: - embedded enums
    
    /// Common places for files
    ///
    /// - Temp:      Temp Directory
    /// - Documents: Documents Directory
    /// - Resources: Resources Directory (Shouldn't be used for writing / recording files)
    ///
    public enum BaseDirectory {
        /// Temporary directory
        case Temp
        
        /// Documents directory
        case Documents
        
        /// Resources directory
        case Resources
    }
    
    // MARK: - private vars
    
    // Used for exporting, can be accessed with public .avAsset property
    private lazy var internalAVAsset: AVURLAsset = {
<<<<<<< HEAD
        let avAssetUrl = NSURL(fileURLWithPath: self.url.absoluteString!)
        return  AVURLAsset(URL: avAssetUrl)
=======
        if let path = self.url.path {
            return  AVURLAsset(URL: NSURL(fileURLWithPath: path))
        } else {
            return AVURLAsset(URL: NSURL(fileURLWithPath: self.url.absoluteString))
        }
>>>>>>> 92ad768f
    }()


    // MARK: - Public Properties

    /// The number of samples can be accessed by .length property,
    /// but samplesCount has a less ambiguous meaning
    public var samplesCount: Int64 {
        get {
            return self.length
        }
    }

    /// strange that sampleRate is a Double and not an Integer !...
    public var sampleRate: Double {
        get {
            return self.fileFormat.sampleRate
        }
    }
    /// Number of channels, 1 for mono, 2 for stereo...
    public var channelCount: UInt32 {
        get {
            return self.fileFormat.channelCount
        }
    }

    /// Duration in seconds
    public var duration: Double {
        get {
            return Double(samplesCount) / (sampleRate)
        }
    }

    /// true if Audio Samples are interleaved
    public var interleaved: Bool {
        get {
            return self.fileFormat.interleaved
        }
    }

    /// true only if file format is "deinterleaved native-endian float (AVAudioPCMFormatFloat32)"
    public var standard: Bool {
        get {
            return self.fileFormat.standard
        }
    }

    /*  commonFormatString translates commonFormat in an human readable string.
     enum AVAudioCommonFormat : UInt {
     case OtherFormat
     case PCMFormatFloat32
     case PCMFormatFloat64
     case PCMFormatInt16
     case PCMFormatInt32
     }  */

    /// Human-readable version of common format
    public var commonFormatString: String {
        get {

            switch self.fileFormat.commonFormat.rawValue {
            case 1 :
                return "PCMFormatFloat32"
            case 2:
                return "PCMFormatFloat64"
            case 3 :
                return "PCMFormatInt16"
            case 4:
                return "PCMFormatInt32"
            default :
                return "OtherFormat"
            }
        }
    }

    /// the directory path as a NSURL object
    public var directoryPath: NSURL {
        get {
            return self.url.URLByDeletingLastPathComponent!
        }
    }

    /// the file name with extension as a String
    public var fileNamePlusExtension: String {
        get {
            return self.url.lastPathComponent!
        }
    }

    /// the file name without extension as a String
    public var fileName: String {
        get {
            return (self.url.URLByDeletingPathExtension?.lastPathComponent!)!
        }
    }

    /// the file extension as a String (without ".")
    public var fileExt: String {
        get {
            return (self.url.pathExtension!)
        }
    }

    /// Returns an AVAsset from the AKAudioFile
    public var avAsset: AVURLAsset {
        return internalAVAsset
    }

    /// As The description doesn't provide so much informations, appended the fileFormat.
    override public var description: String {
        get {
            return super.description + "\n" + String(self.fileFormat)
        }
    }

    /// returns audio data as an Array of float Arrays
    /// If stereo:
    ///     - arraysOfFloats[0] will contain an Array of left channel samples as Floats
    ///     - arraysOfFloats[1] will contains an Array of right channel samples as Floats
    public lazy var arraysOfFloats: [[Float]] = {
        var arrays: [[Float]] = []

        if self.samplesCount > 0 {
            let buf = self.pcmBuffer

            for channel in 0..<self.channelCount {
                let floatArray = Array(UnsafeBufferPointer(start: buf.floatChannelData[Int(channel)], count:Int(buf.frameLength)))
                arrays.append(floatArray)
            }
        } else {
            print("Warning AKAudioFile arraysOfFloats: self.samplesCount = 0")
        }

        return arrays
    }()


    /// returns audio data as an AVAudioPCMBuffer
    public lazy var pcmBuffer: AVAudioPCMBuffer = {

        let buffer =  AVAudioPCMBuffer(PCMFormat: self.processingFormat, frameCapacity: (AVAudioFrameCount( self.length)))

        do {
            try self.readIntoBuffer(buffer)
        } catch let error as NSError {
            print("error cannot readIntBuffer, Error: \(error)")
        }

        return buffer

    }()

    ///
    /// returns the peak level expressed in dB ( -> Float).
    public lazy var maxLevel: Float = {
        var maxLev: Float = 0

        let buffer = self.pcmBuffer

        if self.samplesCount > 0 {
            for c in 0..<Int(self.channelCount) {
                let floats = UnsafeBufferPointer(start: buffer.floatChannelData[c], count:Int(buffer.frameLength))
                let cmax = floats.maxElement()
                let cmin = floats.minElement()

                // positive max
                if cmax != nil {
                    maxLev  = max(cmax!, maxLev)
                }

                // negative max
                if cmin != nil {
                    maxLev  = max(abs(cmin!), maxLev)
                }
            }
        }

        if maxLev == 0 {
            return FLT_MIN
        } else {
            return (10 * log10(maxLev))
        }
    }()
    
    /// Initialize the audio file
    ///
    /// - parameter fileURL: NSURL of the file
    ///
    /// - returns: An initialized AKAudioFile object for reading, or nil if init failed.
    ///
    public override init(forReading fileURL: NSURL) throws {
        try super.init(forReading: fileURL)
    }

    
    /// Initialize the audio file
    ///
    /// - Parameters:
    ///   - fileURL:     NSURL of the file
    ///   - format:      The processing commonFormat to use when reading from the file.
    ///   - interleaved: Whether to use an interleaved processing format.
    ///
    /// - returns: An initialized AKAudioFile object for reading, or nil if init failed.
    ///
    public override init(forReading fileURL: NSURL,
                                    commonFormat format: AVAudioCommonFormat,
                                                 interleaved: Bool) throws {
        
        try super.init(forReading: fileURL, commonFormat: format, interleaved: interleaved)
    }
    

    /// Initialize the audio file
    ///
    /// From Apple doc: The file type to create is inferred from the file extension of fileURL.
    /// This method will overwrite a file at the specified URL if a file already exists.
    ///
    /// The file is opened for writing using the standard format, AVAudioPCMFormatFloat32.
    ///
    /// Note: It seems that Apple's AVAudioFile class has a bug with .wav files. They cannot be set
    /// with a floating Point encoding. As a consequence, such files will fail to record properly.
    /// So it's better to use .caf (or .aif) files for recording purpose.
    ///
    /// - Parameters:
    ///   - fileURL:     NSURL of the file.
    ///   - settings:    The format of the file to create.
    ///   - format:      The processing commonFormat to use when writing.
    ///   - interleaved: Whether to use an interleaved processing format.
    /// - throws: NSError if init failed
    /// - returns: An initialized AKAudioFile for writing, or nil if init failed.
    ///
    public override init(forWriting fileURL: NSURL,
                                    settings: [String : AnyObject],
                                    commonFormat format: AVAudioCommonFormat,
                                                 interleaved: Bool) throws {
        try super.init(forWriting: fileURL,
                       settings: settings,
                       commonFormat: format,
                       interleaved: interleaved)
    }
    
    
    /// Super.init inherited from AVAudioFile superclass
    ///
    /// - Parameters:
    ///   - fileURL: NSURL of the file.
    ///   - settings: The settings of the file to create.
    ///
    /// - Returns: An initialized AKAudioFile for writing, or nil if init failed.
    ///
    /// From Apple doc: The file type to create is inferred from the file extension of fileURL.
    /// This method will overwrite a file at the specified URL if a file already exists.
    ///
    /// The file is opened for writing using the standard format, AVAudioPCMFormatFloat32.
    ///
    /// Note: It seems that Apple's AVAudioFile class has a bug with .wav files. They cannot be set
    /// with a floating Point encoding. As a consequence, such files will fail to record properly.
    /// So it's better to use .caf (or .aif) files for recording purpose.
    ///
    public override init(forWriting fileURL: NSURL, settings: [String:AnyObject]) throws {
        try super.init(forWriting: fileURL, settings: settings)
    }
}<|MERGE_RESOLUTION|>--- conflicted
+++ resolved
@@ -35,16 +35,11 @@
     
     // Used for exporting, can be accessed with public .avAsset property
     private lazy var internalAVAsset: AVURLAsset = {
-<<<<<<< HEAD
-        let avAssetUrl = NSURL(fileURLWithPath: self.url.absoluteString!)
-        return  AVURLAsset(URL: avAssetUrl)
-=======
         if let path = self.url.path {
             return  AVURLAsset(URL: NSURL(fileURLWithPath: path))
         } else {
             return AVURLAsset(URL: NSURL(fileURLWithPath: self.url.absoluteString))
         }
->>>>>>> 92ad768f
     }()
 
 
