--- conflicted
+++ resolved
@@ -69,15 +69,9 @@
     }
 
     open override func receivedMIDIAftertouch(noteNumber: MIDINoteNumber,
-<<<<<<< HEAD
-                                           pressure: MIDIByte,
-                                           channel: MIDIChannel,
-                                           offset: UInt32 = 0) {
-=======
                                               pressure: MIDIByte,
                                               channel: MIDIChannel,
                                               offset: UInt32 = 0) {
->>>>>>> 76500e16
         guard let midiInstrument = midiInstrument else {
             AKLog("no midiInstrument exists")
             return
