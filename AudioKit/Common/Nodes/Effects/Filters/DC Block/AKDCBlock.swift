//
//  AKDCBlock.swift
//  AudioKit
//
//  Created by Aurelius Prochazka, revision history on Github.
//  Copyright © 2018 AudioKit. All rights reserved.
//

/// Implements the DC blocking filter Y[i] = X[i] - X[i-1] + (igain * Y[i-1])
/// Based on work by Perry Cook.
///
open class AKDCBlock: AKNode, AKToggleable, AKComponent, AKInput {
    public typealias AKAudioUnitType = AKDCBlockAudioUnit
    /// Four letter unique description of the node
    public static let ComponentDescription = AudioComponentDescription(effect: "dcbk")

    // MARK: - Properties
    private var internalAU: AKAudioUnitType?

    /// Tells whether the node is processing (ie. started, playing, or active)
    @objc open dynamic var isStarted: Bool {
        return internalAU?.isPlaying ?? false
    }

    // MARK: - Initialization

    /// Initialize this filter node
    ///
    /// - Parameters:
    ///   - input: Input node to process
    ///
    @objc public init(_ input: AKNode? = nil) {

        _Self.register()

        super.init()
        AVAudioUnit._instantiate(with: _Self.ComponentDescription) { [weak self] avAudioUnit in
            guard let strongSelf = self else {
                AKLog("Error: self is nil")
                return
            }
            strongSelf.avAudioUnit = avAudioUnit
            strongSelf.avAudioNode = avAudioUnit
            strongSelf.internalAU = avAudioUnit.auAudioUnit as? AKAudioUnitType
            input?.connect(to: strongSelf)
        }
<<<<<<< HEAD

        guard let tree = internalAU?.parameterTree else {
            AKLog("Parameter Tree Failed")
            return
        }

=======
>>>>>>> 3abf23f9
    }

    // MARK: - Control

    /// Function to start, play, or activate the node, all do the same thing
    @objc open func start() {
        internalAU?.start()
    }

    /// Function to stop or bypass the node, both are equivalent
    @objc open func stop() {
        internalAU?.stop()
    }
}<|MERGE_RESOLUTION|>--- conflicted
+++ resolved
@@ -44,15 +44,6 @@
             strongSelf.internalAU = avAudioUnit.auAudioUnit as? AKAudioUnitType
             input?.connect(to: strongSelf)
         }
-<<<<<<< HEAD
-
-        guard let tree = internalAU?.parameterTree else {
-            AKLog("Parameter Tree Failed")
-            return
-        }
-
-=======
->>>>>>> 3abf23f9
     }
 
     // MARK: - Control
