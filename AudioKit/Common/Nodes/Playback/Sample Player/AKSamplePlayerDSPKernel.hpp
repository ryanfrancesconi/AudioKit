//
//  AKSamplePlayerDSPKernel.hpp
//  AudioKit
//
//  Created by Aurelius Prochazka, revision history on Github.
//  Copyright © 2017 Aurelius Prochazka. All rights reserved.
//

#pragma once
#import "AKSoundpipeKernel.hpp"

enum {
    startPointAddress = 0,
    endPointAddress = 1,
    loopStartPointAddress = 2,
    loopEndPointAddress = 3,
    rateAddress = 4,
    volumeAddress = 5
};

class AKSamplePlayerDSPKernel : public AKSoundpipeKernel, public AKOutputBuffered {
public:
    // MARK: Member Functions

    AKSamplePlayerDSPKernel() {}

    void init(int _channels, double _sampleRate) override {
        AKSoundpipeKernel::init(_channels, _sampleRate);

        sp_tabread_create(&tabread1);
        sp_tabread_create(&tabread2);
        sp_phasor_create(&phasor);

        startPointRamper.init();
        endPointRamper.init();
        rateRamper.init();
        volumeRamper.init();
    }

    void start() {
        started = true;

        sp_tabread_init(sp, tabread1, ftbl1, 1);
        sp_tabread_init(sp, tabread2, ftbl2, 1);
        sp_phasor_init(sp, phasor, 0.0);

        SPFLOAT dur;
        dur = (SPFLOAT)current_size / sp->sr;
        phasor->freq = 1.0 / dur * rate;
        lastPosition = 0.0;
        inLoopPhase = false;
        phasor->curphs = 0;
        position = 0;
        mainPlayComplete = false;
    }

    void stop() {
        started = false;
    }

    void setUpTable(UInt32 size) {
        if (current_size <= 2) {
            current_size = size / 2;
            ftbl_size = size / 2;
            sp_ftbl_create(sp, &ftbl1, ftbl_size);
            sp_ftbl_create(sp, &ftbl2, ftbl_size);
        }
    }

    void loadAudioData(float *table, UInt32 size) {
        current_size = fmin(size / 2, ftbl_size);
        int counter1 = 0;
        int counter2 = 0;
        for (int i = 0; i < 2 * current_size; i++) {
            if (i % 2 == 0) {
                ftbl1->tbl[counter1] = table[i];
                counter1++;
            } else {
                ftbl2->tbl[counter2] = table[i];
                counter2++;
            }
        }
    }

    void destroy() {
        sp_tabread_destroy(&tabread1);
        sp_tabread_destroy(&tabread2);
        sp_ftbl_destroy(&ftbl1);
        sp_ftbl_destroy(&ftbl2);
        AKSoundpipeKernel::destroy();
    }

    void reset() {
        resetted = true;
        startPointRamper.reset();
        endPointRamper.reset();
        rateRamper.reset();
        volumeRamper.reset();
    }

    void setStartPoint(float value) {
        startPoint = value;
        startPointRamper.setImmediate(startPoint);
    }

    void setEndPoint(float value) {
        endPoint = value;
        endPointRamper.setImmediate(endPoint);
    }
    void setLoopStartPoint(float value) {
        loopStartPoint = value;
        loopStartPointRamper.setImmediate(loopStartPoint);
    }
    void setLoopEndPoint(float value) {
        loopEndPoint = value;
        loopEndPointRamper.setImmediate(loopEndPoint);
    }
    void setLoop(bool value) {
        loop = value;
    }

    void setRate(float value) {
        rate = clamp(value, 0.0f, 10.0f);
        rateRamper.setImmediate(rate);
    }

    void setVolume(float value) {
        volume = clamp(value, 0.0f, 10.0f);
        volumeRamper.setImmediate(volume);
    }

    void setParameter(AUParameterAddress address, AUValue value) {
        switch (address) {
            case startPointAddress:
                startPointRamper.setUIValue(value);
                break;

            case endPointAddress:
                endPointRamper.setUIValue(value);
                break;

            case loopStartPointAddress:
                loopStartPointRamper.setUIValue(value);
                break;

            case loopEndPointAddress:
                loopEndPointRamper.setUIValue(value);
                break;

            case rateAddress:
                rateRamper.setUIValue(clamp(value, 0.0f, 10.0f));
                break;

            case volumeAddress:
                volumeRamper.setUIValue(clamp(value, 0.0f, 10.0f));
                break;
        }
    }

    AUValue getParameter(AUParameterAddress address) {
        switch (address) {
            case startPointAddress:
                return startPointRamper.getUIValue();

            case endPointAddress:
                return endPointRamper.getUIValue();

            case loopStartPointAddress:
                return loopStartPointRamper.getUIValue();

            case loopEndPointAddress:
                return loopEndPointRamper.getUIValue();

            case rateAddress:
                return rateRamper.getUIValue();

            case volumeAddress:
                return volumeRamper.getUIValue();

            default: return 0.0f;
        }
    }

    void startRamp(AUParameterAddress address, AUValue value, AUAudioFrameCount duration) override {
        switch (address) {
            case startPointAddress:
                startPointRamper.startRamp(value, duration);
                break;

            case endPointAddress:
                endPointRamper.startRamp(value, duration);
                break;

            case loopStartPointAddress:
                loopStartPointRamper.startRamp(value, duration);
                break;

            case loopEndPointAddress:
                loopEndPointRamper.startRamp(value, duration);
                break;

            case rateAddress:
                rateRamper.startRamp(clamp(value, 0.0f, 10.0f), duration);
                break;

            case volumeAddress:
                volumeRamper.startRamp(clamp(value, 0.0f, 10.0f), duration);
                break;
        }
    }

    void process(AUAudioFrameCount frameCount, AUAudioFrameCount bufferOffset) override {

        for (int frameIndex = 0; frameIndex < frameCount; ++frameIndex) {

            int frameOffset = int(frameIndex + bufferOffset);

            startPoint = double(startPointRamper.getAndStep());
            endPoint = double(endPointRamper.getAndStep());
            loopStartPoint = double(loopStartPointRamper.getAndStep());
            loopEndPoint = double(loopEndPointRamper.getAndStep());
            rate = double(rateRamper.getAndStep());
            volume = double(volumeRamper.getAndStep());

            SPFLOAT dur = (SPFLOAT)current_size / sp->sr;

            //length of playableSample vs actual
            float startPointToUse = startPoint;
            float endPointToUse = endPoint;
            float nextPosition = 2.0 * position - lastPosition;
            int nextSamplePosition = (int)(nextPosition * current_size);

            if (started){
                if (nextSamplePosition >= endPoint){
                    mainPlayComplete = true;
                }
                if (loop){

                    if (!inLoopPhase && nextSamplePosition >= loopEndPoint && mainPlayComplete){
                        inLoopPhase = true;
                        phasor->curphs = 0;
                    }
                    if (inLoopPhase){
                        startPointToUse = loopStartPoint;
                        endPointToUse = loopEndPoint;
                    }
<<<<<<< HEAD
=======
                    playingBackwards = endPointToUse < startPointToUse;
>>>>>>> c8ba18b6
                }

                if (!loop && nextPosition > 1) {
                    started = false;
                    completionHandler();
                } else {
                    lastPosition = position;
                }
            }

            int subsectionLength = endPointToUse - startPointToUse;

            float percentLen = (float)subsectionLength / (float)ftbl_size;
            float speedFactor = (float)current_size / (float)ftbl_size;
            phasor->freq = fabs(1.0 / dur  * rate / percentLen * speedFactor);

            for (int channel = 0; channel < channels; ++channel) {
                float *out = (float *)outBufferListPtr->mBuffers[channel].mData + frameOffset;
                if (started) {
                    if (channel == 0) {
                        sp_phasor_compute(sp, phasor, NULL, &position);
                        tabread1->index = position * percentLen + startPointToUse / ftbl_size;
                        tabread2->index = position * percentLen + startPointToUse / ftbl_size;
                        sp_tabread_compute(sp, tabread1, NULL, out);
                    } else {
                        sp_tabread_compute(sp, tabread2, NULL, out);
                    }
                    *out *= volume;
                } else {
                    *out = 0;
                }
            }
        }
    }

    // MARK: Member Variables

private:

    sp_phasor *phasor;
    sp_tabread *tabread1;
    sp_tabread *tabread2;
    sp_ftbl *ftbl1;
    sp_ftbl *ftbl2;

    float startPoint = 0;
    float endPoint = 1;
    float loopStartPoint = 0;
    float loopEndPoint = 1;
    float rate = 1;
    float volume = 1;
    float lastPosition = 0.0;
    bool loop = false;
    bool mainPlayComplete = false;  //has the sample played through once without looping
    bool inLoopPhase = false;       //has the main play completed and now we are in loop phase

public:
    bool started = false;
    bool resetted = false;
    ParameterRamper startPointRamper = 0;
    ParameterRamper endPointRamper = 1;
    ParameterRamper loopStartPointRamper = 0;
    ParameterRamper loopEndPointRamper = 1;
    ParameterRamper rateRamper = 1;
    ParameterRamper volumeRamper = 1;
    AKCCallback completionHandler = nullptr;
    UInt32 ftbl_size = 2;
    UInt32 current_size = 2;
    float position = 0.0;
};

<|MERGE_RESOLUTION|>--- conflicted
+++ resolved
@@ -244,10 +244,7 @@
                         startPointToUse = loopStartPoint;
                         endPointToUse = loopEndPoint;
                     }
-<<<<<<< HEAD
-=======
                     playingBackwards = endPointToUse < startPointToUse;
->>>>>>> c8ba18b6
                 }
 
                 if (!loop && nextPosition > 1) {
