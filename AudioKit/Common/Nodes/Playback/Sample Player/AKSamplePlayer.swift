--- conflicted
+++ resolved
@@ -142,7 +142,6 @@
         internalAU?.startPoint = Float(startPoint)
         internalAU?.endPoint = Float(endPoint)
         internalAU?.rate = Float(rate)
-<<<<<<< HEAD
         
         load(file: self.avAudiofile)
     }
@@ -186,10 +185,6 @@
         load(file: file)
     }
     func load(file: AVAudioFile){
-        
-=======
-
->>>>>>> e3226826
         Exit: do {
             var err: OSStatus = noErr
             var theFileLengthInFrames: Int64 = 0
@@ -198,13 +193,7 @@
             var extRef: ExtAudioFileRef?
             var theData: UnsafeMutablePointer<CChar>?
             var theOutputFormat: AudioStreamBasicDescription = AudioStreamBasicDescription()
-<<<<<<< HEAD
-            
             err = ExtAudioFileOpenURL(file.url as CFURL, &extRef)
-=======
-
-            err = ExtAudioFileOpenURL(self.avAudiofile.url as CFURL, &extRef)
->>>>>>> e3226826
             if err != 0 { AKLog("ExtAudioFileOpenURL FAILED, Error = \(err)"); break Exit }
             // Get the audio data format
             guard let externalAudioFileRef = extRef else {
@@ -281,42 +270,4 @@
             }
         }
     }
-<<<<<<< HEAD
-=======
-
-    // MARK: - Control
-
-    /// Function to start, play, or activate the node, all do the same thing
-    open func start() {
-        internalAU?.start()
-    }
-
-    /// Function to stop or bypass the node, both are equivalent
-    open func stop() {
-        internalAU?.stop()
-    }
-
-    /// Play from a certain sample
-    open func play(from: Sample = 0) {
-        startPoint = from
-        start()
-    }
-
-    open func play(from: Sample = 0, length: Sample = 0) {
-        startPoint = from
-        endPoint = startPoint + length
-        start()
-    }
-
-    open func play(from: Sample = 0, to: Sample = 0) {
-        startPoint = from
-        endPoint = to
-        start()
-    }
-    func safeSample(_ point: Sample) -> Sample {
-        if point > size { return size }
-        //if point < 0 { return 0 } doesnt work cause we're using uint32 for sample
-        return point
-    }
->>>>>>> e3226826
 }