--- conflicted
+++ resolved
@@ -70,33 +70,15 @@
         loadInstrument(file, type: "sf2")
     }
     
-<<<<<<< HEAD
-    
-    /// Load a AUPreset sample data file
-    ///
-    /// - parameter file: Name of the AUPreset file without the .aupreset extension
-    ///
-    public func loadAUPreset(file: String) {
-        loadInstrument(file, type: "aupreset")
-    }
-    
-=======
->>>>>>> 068d2b3e
     /// Load a file path
     ///
     /// - parameter file: Name of the file with the extension
     ///
     public func loadPath(filePath: String) {
         do {
-<<<<<<< HEAD
-        try samplerUnit.loadInstrumentAtURL(NSURL(fileURLWithPath: filePath))
-    } catch {
-        print("error")
-=======
             try samplerUnit.loadInstrumentAtURL(NSURL(fileURLWithPath: filePath))
         } catch {
             print("error")
->>>>>>> 068d2b3e
         }
     }
     
@@ -112,19 +94,6 @@
         }
     }
     
-<<<<<<< HEAD
-    /* loadSamplesFromDict
-    Dictionary is a collection of other dictionaries that have the format like this:
-    ***Key:Value***
-    rootnote:int
-    startnote:int
-    endnote:int
-    filename:string -
-    
-    
-    */
-    public func loadSamplesFromDict(dict:NSDictionary){
-=======
     /* createAUPresetFromDict
      dict is a collection of other dictionaries that have the format like this:
         ***Key:Value***
@@ -136,7 +105,6 @@
      instName is the name of the aupreset
     */
     static public func createAUPresetFromDict(dict:NSDictionary, path:String, instName:String){
->>>>>>> 068d2b3e
         let rootNoteKeyStr = "rootnote"
         let startNoteKeyStr = "startnote"
         let endNoteKeyStr = "endnote"
@@ -147,13 +115,8 @@
         var sampleIteration = 0
         let sampleNumStart = 268435457
         
-<<<<<<< HEAD
-        //first iterate over the sound packs
-        for (var i = 0; i < dict.count; i++){
-=======
         //iterate over the sounds
         for i in 0...(dict.count - 1){
->>>>>>> 068d2b3e
             let sound = dict.allValues[i]
             var soundDict:NSMutableDictionary
             var alreadyLoaded = false
@@ -169,12 +132,8 @@
                 }
             }
             
-<<<<<<< HEAD
-            if(sound.objectForKey(startNoteKeyStr) == nil || sound.objectForKey(endNoteKeyStr) == nil ){
-=======
             if(sound.objectForKey(startNoteKeyStr) == nil
                 || sound.objectForKey(endNoteKeyStr) == nil){
->>>>>>> 068d2b3e
                 soundDict.setObject(sound.objectForKey(rootNoteKeyStr)!, forKey: startNoteKeyStr)
                 soundDict.setObject(sound.objectForKey(rootNoteKeyStr)!, forKey: endNoteKeyStr)
             }
@@ -191,19 +150,11 @@
                 soundDict.setObject(sampleNumString, forKey: "sampleNumString")
                 soundDict.setObject(sampleLocString, forKey: "sampleLocString")
                 sampleIDXML.appendContentsOf("\(sampleNumString)\n\(sampleLocString)")
-<<<<<<< HEAD
-                sampleIteration++;
-            }
-            let tempSampleZoneXML:String = "<dict>\n" +
-                "<key>ID</key>\n" +
-                "<integer>\(sampleIteration)</integer>\n" +
-=======
                 sampleIteration += 1;
             }
             let tempSampleZoneXML:String = "<dict>\n" +
                 "<key>ID</key>\n" +
                 "<integer>\(i)</integer>\n" +
->>>>>>> 068d2b3e
                 "<key>enabled</key>\n" +
                 "<true/>\n" +
                 "<key>loop enabled</key>\n" +
@@ -222,42 +173,6 @@
             loadSoundsArr.append(soundDict)
         }//end iterate soundPack
         
-<<<<<<< HEAD
-        print(sampleZoneXML)
-        print(sampleIDXML)
-        
-        //let newpreset = writeAUPreset("soundName", fileName: "SamplePreset2", zoneStr: sampleZoneXML, samplesStr: sampleIDXML)
-        
-    }//end func loadSamplesFromDict
-    
-//    func writeAUPreset(instName:String, fileName:String, zoneStr:String, samplesStr:String)->String{
-//        let path = NSBundle.mainBundle().pathForResource("Sounds/AUSamplerTemplate", ofType: "xml")
-//        let documents = NSSearchPathForDirectoriesInDomains(.DocumentDirectory, .UserDomainMask, true)[0]
-//        createDir("soundpacks")
-//        let writePath = documents.stringByAppendingString("/soundpacks/\(fileName).aupreset")
-//        var newStr = String()
-//        do{
-//            let templateStr = try String(contentsOfFile: path!, encoding: NSUTF8StringEncoding)
-//            newStr = templateStr.stringByReplacingOccurrencesOfString("***INSTNAME***", withString: instName)
-//            print(zoneStr)
-//            newStr = newStr.stringByReplacingOccurrencesOfString("***ZONEMAPPINGS***", withString: zoneStr)
-//            print(samplesStr)
-//            newStr = newStr.stringByReplacingOccurrencesOfString("***SAMPLEFILES***", withString: samplesStr)
-//        }catch let error as NSError {
-//            print(error)
-//        }
-//        //write to file
-//        do{
-//            print(writePath)
-//            try newStr.writeToFile(writePath, atomically: true, encoding: NSUTF8StringEncoding)
-//            return writePath
-//        }catch let error as NSError {
-//            print(error)
-//            return ""
-//        }
-//    }
-
-=======
         var templateStr = AKSampler.getAUPresetXML()
         
         templateStr = templateStr.stringByReplacingOccurrencesOfString("***INSTNAME***", withString: instName)
@@ -288,7 +203,6 @@
         let keys: [String] = [rootNoteKeyStr, startNoteKeyStr, endNoteKeyStr, filenameKeyStr]
         return NSMutableDictionary.init(objects: defaultObjects, forKeys: keys)
     }
->>>>>>> 068d2b3e
     /// Output Amplitude.
     /// Range: -90.0 -> +12 db
     /// Default: 0 db
