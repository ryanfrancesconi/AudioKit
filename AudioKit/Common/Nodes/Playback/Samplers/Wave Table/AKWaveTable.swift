--- conflicted
+++ resolved
@@ -76,11 +76,6 @@
     /// playback rate - A value of 1 is normal, 2 is double speed, 0.5 is halfspeed, etc.
     @objc open dynamic var rate: Double = 1 {
         willSet {
-<<<<<<< HEAD
-            let clampedValue = simd_clamp(newValue, -10.0, 10.0)
-            guard rate != clampedValue else { return }
-            internalAU?.rate = newValue
-=======
             guard rate != newValue else { return }
             if internalAU?.isSetUp == true {
                 if let existingToken = token {
@@ -89,7 +84,6 @@
             } else {
                 internalAU?.rate = Float(newValue)
             }
->>>>>>> 2f64e12a
         }
     }
 
