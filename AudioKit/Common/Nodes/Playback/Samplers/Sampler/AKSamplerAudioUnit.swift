--- conflicted
+++ resolved
@@ -26,37 +26,21 @@
 
     var attackDuration: AUParameter!
 
+    var holdDuration: AUParameter!
+
     var decayDuration: AUParameter!
 
     var sustainLevel: AUParameter!
 
+    var releaseHoldDuration: AUParameter!
+
     var releaseDuration: AUParameter!
 
-<<<<<<< HEAD
     var filterAttackDuration: AUParameter!
-=======
-    var holdDuration: Double = 0.0 {
-        didSet { setParameter(.holdDuration, value: holdDuration) }
-    }
-
-    var decayDuration: Double = 0.0 {
-        didSet { setParameter(.decayDuration, value: decayDuration) }
-    }
->>>>>>> fa13278e
 
     var filterDecayDuration: AUParameter!
 
-<<<<<<< HEAD
     var filterSustainLevel: AUParameter!
-=======
-    var releaseHoldDuration: Double = 0.0 {
-        didSet { setParameter(.releaseHoldDuration, value: releaseHoldDuration) }
-    }
-
-    var releaseDuration: Double = 0.0 {
-        didSet { setParameter(.releaseDuration, value: releaseDuration) }
-    }
->>>>>>> fa13278e
 
     var filterReleaseDuration: AUParameter!
 
@@ -203,10 +187,7 @@
 
         parameterAddress += 1
 
-<<<<<<< HEAD
-        decayDuration = AUParameter(
-=======
-        let holdDurationParameter = AUParameter(
+        holdDuration = AUParameter(
             identifier: "holdDuration",
             name: "Amplitude Hold duration (seconds)",
             address: parameterAddress,
@@ -216,8 +197,7 @@
 
         parameterAddress += 1
 
-        let decayDurationParameter = AUParameter(
->>>>>>> fa13278e
+        decayDuration = AUParameter(
             identifier: "decayDuration",
             name: "Amplitude Decay duration (seconds)",
             address: parameterAddress,
@@ -237,21 +217,17 @@
 
         parameterAddress += 1
 
-<<<<<<< HEAD
+        releaseHoldDuration = AUParameter(
+            identifier: "releaseHoldDuration",
+            name: "Amplitude Release Hold duration (seconds)",
+            address: parameterAddress,
+            range: 0.0...1_000.0,
+            unit: .seconds,
+            flags: nonRampFlags)
+
+        parameterAddress += 1
+
         releaseDuration = AUParameter(
-=======
-        let releaseHoldDurationParameter = AUParameter(
-            identifier: "releaseHoldDuration",
-            name: "Amplitude Release-Hold duration (seconds)",
-            address: parameterAddress,
-            range: 0.0...1_000.0,
-            unit: .seconds,
-            flags: nonRampFlags)
-
-        parameterAddress += 1
-
-        let releaseDurationParameter = AUParameter(
->>>>>>> fa13278e
             identifier: "releaseDuration",
             name: "Amplitude Release duration (seconds)",
             address: parameterAddress,
@@ -409,7 +385,6 @@
             unit: .generic,
             flags: nonRampFlags)
 
-<<<<<<< HEAD
         let children: [AUParameterNode] = [
             masterVolume,
             pitchBend,
@@ -422,8 +397,10 @@
             filterResonance,
             glideRate,
             attackDuration,
+            holdDuration,
             decayDuration,
             sustainLevel,
+            releaseHoldDuration,
             releaseDuration,
             filterAttackDuration,
             filterDecayDuration,
@@ -454,8 +431,10 @@
         filterResonance.value = 0.0
         glideRate.value = 0.0
         attackDuration.value = 0.0
+        holdDuration.value = 0.0
         decayDuration.value = 0.0
         sustainLevel.value = 1.0
+        releaseHoldDuration.value = 0.0
         releaseDuration.value = 0.0
         filterAttackDuration.value = 0.0
         filterDecayDuration.value = 0.0
@@ -472,70 +451,6 @@
         isLegato.value = 0.0
         keyTrackingFraction.value = 1.0
         filterEnvelopeVelocityScaling.value = 0.0
-=======
-        setParameterTree(AUParameterTree(children: [masterVolumeParameter,
-                                                                   pitchBendParameter,
-                                                                   vibratoDepthParameter,
-                                                                   vibratoFrequencyParameter,
-                                                                   voiceVibratoDepthParameter,
-                                                                   voiceVibratoFrequencyParameter,
-                                                                   filterCutoffParameter,
-                                                                   filterStrengthParameter,
-                                                                   filterResonanceParameter,
-                                                                   glideRateParameter,
-                                                                   attackDurationParameter,
-                                                                   holdDurationParameter,
-                                                                   decayDurationParameter,
-                                                                   sustainLevelParameter,
-                                                                   releaseHoldDurationParameter,
-                                                                   releaseDurationParameter,
-                                                                   filterAttackDurationParameter,
-                                                                   filterDecayDurationParameter,
-                                                                   filterSustainLevelParameter,
-                                                                   filterReleaseDurationParameter,
-                                                                   filterEnableParameter,
-                                                                   pitchAttackDurationParameter,
-                                                                   pitchDecayDurationParameter,
-                                                                   pitchSustainLevelParameter,
-                                                                   pitchReleaseDurationParameter,
-                                                                   pitchADSRSemitonesParameter,
-                                                                   loopThruReleaseParameter,
-                                                                   monophonicParameter,
-                                                                   legatoParameter,
-                                                                   keyTrackingParameter,
-                                                                   filterEnvelopeVelocityScalingParameter]))
-        masterVolumeParameter.value = 1.0
-        pitchBendParameter.value = 0.0
-        vibratoDepthParameter.value = 0.0
-        vibratoFrequencyParameter.value = 5.0
-        voiceVibratoDepthParameter.value = 0.0
-        voiceVibratoFrequencyParameter.value = 5.0
-        filterCutoffParameter.value = 4.0
-        filterStrengthParameter.value = 20.0
-        filterResonanceParameter.value = 0.0
-        glideRateParameter.value = 0.0
-        attackDurationParameter.value = 0.0
-        holdDurationParameter.value = 0.0
-        decayDurationParameter.value = 0.0
-        sustainLevelParameter.value = 1.0
-        releaseHoldDurationParameter.value = 0.0
-        releaseDurationParameter.value = 0.0
-        filterAttackDurationParameter.value = 0.0
-        filterDecayDurationParameter.value = 0.0
-        filterSustainLevelParameter.value = 1.0
-        filterReleaseDurationParameter.value = 0.0
-        filterEnableParameter.value = 0.0
-        pitchAttackDurationParameter.value = 0.0
-        pitchDecayDurationParameter.value = 0.0
-        pitchSustainLevelParameter.value = 0.0
-        pitchReleaseDurationParameter.value = 0.0
-        pitchADSRSemitonesParameter.value = 0.0
-        loopThruReleaseParameter.value = 0.0
-        monophonicParameter.value = 0.0
-        legatoParameter.value = 0.0
-        keyTrackingParameter.value = 1.0
-        filterEnvelopeVelocityScalingParameter.value = 0.0
->>>>>>> fa13278e
     }
 
     public override var canProcessInPlace: Bool { return true }
