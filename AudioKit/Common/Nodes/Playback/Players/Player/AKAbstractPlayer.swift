--- conflicted
+++ resolved
@@ -256,7 +256,6 @@
                                          taper: fade.outTaper,
                                          skew: fade.outSkew)
         }
-<<<<<<< HEAD
 
         // Convert our curved automation to linear ramps.
         let events = AKEvaluateAutomation(initialValue: Fade.minimumGain,
@@ -265,8 +264,6 @@
         faderNode.automateGain(events: events,
                                startTime: startTime.offset(seconds: offsetTime))
 
-=======
->>>>>>> 1730e7be
     }
 
     func secondsToFrames(_ value: Double) -> AUAudioFrameCount {
