//
//  AKDryWetMixer.swift
//  AudioKit
//
//  Created by Aurelius Prochazka, revision history on Github.
//  Copyright © 2018 AudioKit. All rights reserved.
//

/// Balanceable Mix between two signals, usually used for a dry signal and wet signal
///
open class AKDryWetMixer: AKNode, AKInput {
    fileprivate let mixer = AKMixer()

    /// Balance (Default 0.5)
    @objc open dynamic var balance: Double = 0.5 {
        didSet {
            balance = (0...1).clamp(balance)
            setGainsViaBalance()
        }
    }

    fileprivate var input1Attenuator = AKMixer()
    fileprivate var input2Attentuator = AKMixer()

    /// Tells whether the node is processing (ie. started, playing, or active)
    @objc open dynamic var isStarted = true

    override init() {
        super.init()
        avAudioNode = mixer.avAudioNode
        self.input1Attenuator.connect(to: mixer)
        self.input2Attentuator.connect(to: mixer)

        setGainsViaBalance()
    }

    /// Initialize this dry wet mixer node
    ///
    /// - Parameters:
    ///   - input1: 1st source
    ///   - input2: 2nd source
    ///   - balance: Balance Point (0 = all input1, 1 = all input2)
    ///
    @objc public convenience init(_ input1: AKNode, _ input2: AKNode, balance: Double = 0.5) {
        self.init()

        connectInput1(using: input1)
        connectInput2(using: input2)
        self.balance = balance
    }

    @objc public convenience init(dry: AKNode, wet: AKNode, balance: Double = 0.5) {
        self.init(dry, wet, balance: balance)
    }

    public var inputNode: AVAudioNode {
        return input1Attenuator.avAudioUnitOrNode
    }

    func connectInputs(input1: AKNode, input2: AKNode) {
        connectInput1(using: input1)
        connectInput2(using: input2)
    }

    func connectInput1(using node: AKNode) {
        node.connect(to: input1Attenuator)
    }

    func connectInput2(using node: AKNode) {
        node.connect(to: input2Attentuator)
    }

    private func setGainsViaBalance() {
        input1Attenuator.volume = 1 - balance
        input2Attentuator.volume = balance
    }

    // Disconnect the node
    override open func detach() {
<<<<<<< HEAD
        AKManager.detach(nodes: [mixer.avAudioUnitOrNode, dryGain.avAudioUnitOrNode, wetGain.avAudioUnitOrNode])
=======
        AudioKit.detach(nodes: [mixer.avAudioUnitOrNode,
                                input1Attenuator.avAudioUnitOrNode, input2Attentuator.avAudioUnitOrNode])
    }

    open var dryInput: AVAudioConnectionPoint {
        return AVAudioConnectionPoint(node: input1Attenuator.avAudioUnitOrNode, bus: 0)
    }

    open var wetInput: AVAudioConnectionPoint {
        return AVAudioConnectionPoint(node: input2Attentuator.avAudioUnitOrNode, bus: 0)
>>>>>>> 6a0f790a
    }

}<|MERGE_RESOLUTION|>--- conflicted
+++ resolved
@@ -77,10 +77,7 @@
 
     // Disconnect the node
     override open func detach() {
-<<<<<<< HEAD
-        AKManager.detach(nodes: [mixer.avAudioUnitOrNode, dryGain.avAudioUnitOrNode, wetGain.avAudioUnitOrNode])
-=======
-        AudioKit.detach(nodes: [mixer.avAudioUnitOrNode,
+        AKManager.detach(nodes: [mixer.avAudioUnitOrNode,
                                 input1Attenuator.avAudioUnitOrNode, input2Attentuator.avAudioUnitOrNode])
     }
 
@@ -90,7 +87,6 @@
 
     open var wetInput: AVAudioConnectionPoint {
         return AVAudioConnectionPoint(node: input2Attentuator.avAudioUnitOrNode, bus: 0)
->>>>>>> 6a0f790a
     }
 
 }