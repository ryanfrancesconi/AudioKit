--- conflicted
+++ resolved
@@ -37,11 +37,7 @@
 
     }
 
-<<<<<<< HEAD:AudioKit/Common/MIDI/Listeners/AKMIDIBPMObserver.swift
-    func isEqualTo(_ listener: AKMIDIBPMObserver) -> Bool {
-=======
     func isEqualTo(_ listener: AKMIDITempoObserver) -> Bool {
->>>>>>> ak_develop:AudioKit/Common/MIDI/Listeners/AKMIDITempoObserver.swift
         return self == listener
     }
 }
