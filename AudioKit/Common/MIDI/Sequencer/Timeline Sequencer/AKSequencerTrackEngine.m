//
//  AKSequencerInternalTrack
//  SuperSequencer
//
//  Created by Aurelius Prochazka on 8/11/18. Jeff Cooper remix 201810
//  Copyright © 2018 AudioKit. All rights reserved.
//

#import "AKSequencerTrackEngine.h"
#import <AudioKit/AudioKit-Swift.h>
#import "AKTimelineTap.h"
#import <mach/mach_time.h>

#define NOTEON 0x90
#define NOTEOFF 0x80

struct MIDIEvent {
    double sampleTime;
    uint8_t status;
    uint8_t data1;
    uint8_t data2;
    double beat;
};

struct MIDINote {
    struct MIDIEvent noteOn;
    struct MIDIEvent noteOff;
};


@implementation AKSequencerTrackEngine {
    AKTimelineTap *tap;
    struct MIDIEvent _events[256];
    int _noteCount;
    double _beatsPerSample;
    double _sampleRate;
    double _lengthInBeats;
    int _playCount;
    int _maximumPlayCount;
    BOOL _hasSound;
    AudioUnit _audioUnit;
    Float64 _startOffset;
    Float64 _lastStartSample;
}

@synthesize maximumPlayCount = _maximumPlayCount;
@synthesize trackIndex = _trackIndex;
@synthesize timeMultiplier = _timeMultiplier;
@synthesize lengthInBeats = _lengthInBeats;
@synthesize tempo = _tempo;
@synthesize noteOffset = _noteOffset;
@synthesize velocityScaling = _velocityScaling;

-(instancetype)init {
    return [self initWith:nil];
}

- (instancetype)initWith:(AKNode *)node{
    return [self initWith:node index:arc4random_uniform(333)];
}

- (instancetype)initWith:(AKNode *)node index:(int)index{
    self = [super init];
    if (self) {
        _sampleRate = 44100;
        _audioUnit = [[node avAudioUnit] audioUnit];
        _playCount = 0;
        _maximumPlayCount = 0;
        _noteCount = 0;
        _trackIndex = index;
        _timeMultiplier = 1;
        _noteOffset = 0;
        _velocityScaling = 1.0;
        [self resetStartOffset];
        tap = [[AKTimelineTap alloc]initWithNode:node.avAudioNode timelineBlock:[self timelineBlock]];
        tap.preRender = true;
        [self setLengthInBeats:4.0];
        [self setTempo:120];
    }
    return self;
}

-(AKTimelineBlock)timelineBlock {
    AudioUnit instrument = _audioUnit;
    struct MIDIEvent *events = _events;
    int *playCount = &_playCount;
    int *maximumPlayCount = &_maximumPlayCount;
    int *noteCount = &_noteCount;
//    int *trackIndex = &_trackIndex;
    __block Float64 *lastStartSample = &_lastStartSample;
    int *noteOffset = &_noteOffset;
    double *velocityScaling = &_velocityScaling;
    double *timeMultiplier = &_timeMultiplier;
<<<<<<< HEAD
=======
//    double *lastTriggerTime = &_lastTriggerTime;
>>>>>>> c9a705ba
    __block Float64 *startOffset = &_startOffset;

    return ^(AKTimeline         *timeline,
             AudioTimeStamp     *timeStamp,
             UInt32             offset,
             UInt32             inNumberFrames,
             AudioBufferList    *ioData) {

        if (*startOffset < 0) {
            *startOffset = timeStamp->mSampleTime;
        }

        Float64 startSample = timeStamp->mSampleTime - *startOffset;
        Float64 endSample = startSample + inNumberFrames;

        if (*maximumPlayCount != 0 && *playCount >= *maximumPlayCount) {
            //lastStartSample = startSample;
            [self stop];
            return;
        }

        for (int i = 0; i < *noteCount; i++) {
            double triggerTime = _events[i].sampleTime * *timeMultiplier;

            if(((startSample <= triggerTime && triggerTime < endSample)))
            {
                MusicDeviceMIDIEvent(instrument,
                                     events[i].status,
                                     events[i].data1 + *noteOffset,
                                     events[i].data2 * *velocityScaling,
                                     triggerTime - startSample + offset);
            }
        }
        if (startSample < *lastStartSample) { //Hack
            *playCount += 1;
        }
        *lastStartSample = startSample;
    };
}

-(double)lengthInBeats {
    return _lengthInBeats;
}

-(void)setLengthInBeats:(double)lengthInBeats atTime:(AVAudioTime *)audioTime{

    //Store the last beatsPerSample before updating, needed to maintain current beat is running.
    double lastBeatsPerSample = _beatsPerSample;

    AudioTimeStamp timeStamp = [self getValidTimestamp:audioTime];
    _lengthInBeats = lengthInBeats;
    [self resetTimeLine:lastBeatsPerSample atTime:timeStamp];
}

-(void)setTempo:(double)bpm andBeats:(int)beats atTime:(AudioTimeStamp)timeStamp{

    //Store the last beatsPerSample before updating, needed to maintain current beat is running.
    double lastBeatsPerSample = _beatsPerSample;

    //Update new tempo, stored as beatsPerSample.
    double beatsPerSecond = bpm / 60.0;
    _beatsPerSample = beatsPerSecond / _sampleRate;
    _lengthInBeats = beats;
    [self resetTimeLine:lastBeatsPerSample atTime:timeStamp];
}

-(BOOL)isPlaying {
    return AKTimelineIsStarted(tap.timeline);
}

-(void)setBeatCount:(double)length {
    [self setBeatCount:length atTime:nil];
}

-(double)length {
    return _lengthInBeats;
}

-(void)setTempo:(double)bpm {
    [self setTempo:bpm atTime:nil];
}

-(void)setLengthInBeats:(double)length {
    [self setLengthInBeats:length atTime:nil];
}

-(double)tempo {
    double beatsPerSecond = _beatsPerSample * _sampleRate;
    return beatsPerSecond * 60.0;
}

-(int)addNote:(uint8_t)noteNumber velocity:(uint8_t)velocity at:(double)beat duration:(double)duration {
    [self addNote:noteNumber velocity:velocity at:beat];
    [self addNote:noteNumber velocity:0 at:beat + duration];
    return _noteCount;
}

-(int)addNote:(uint8_t)noteNumber velocity:(uint8_t)velocity at:(double)beat {
    _events[_noteCount].status = velocity == 0 ? NOTEOFF : NOTEON;
    _events[_noteCount].data1 = noteNumber;
    _events[_noteCount].data2 = velocity;
    _events[_noteCount].beat = beat;
    _events[_noteCount].sampleTime = beat / _beatsPerSample;

    _noteCount += 1;
    return _noteCount - 1;
}

-(void)changeNoteAtIndex:(int)index note:(uint8_t)noteNumber velocity:(uint8_t)velocity at:(double)beat {
    _events[index].data1 = noteNumber;
    _events[index].data2 = velocity;
    _events[index].beat = beat;
    _events[index].sampleTime = beat / _beatsPerSample;
}

- (void)clear {
    _noteCount = 0;
    _playCount = 0;
}

-(void)play {
    _playCount = 0;
    [self playAt: nil];
}

-(void)playAt:(AVAudioTime *)audioTime {
    _playCount = 0;
    if (audioTime) {
        AKTimelineStartAtTime(tap.timeline, audioTime.audioTimeStamp);
    } else {
        AKTimelineStart(tap.timeline);
    }
}

-(double)beatTime {
    return [self beatTimeAtTime:nil];
}

-(void)setBeatTime:(double)beatTime {
    [self setBeatTime:beatTime atTime:nil];
}

-(void)setBeatTime:(double)beatTime atTime:(AVAudioTime *)audioTime {
    _playCount = 0;

    if (audioTime) {
        AKTimelineSetTimeAtTime(tap.timeline, beatTime / _beatsPerSample, audioTime.audioTimeStamp);
    } else {
        AKTimelineSetTime(tap.timeline, beatTime / _beatsPerSample);
    }
}

-(double)beatTimeAtTime:(AVAudioTime *)audioTime {
    //    AudioTimeStamp timestamp = audioTime ? audioTime.audioTimeStamp : AudioTimeNow(); HACK
    return AKTimelineTimeAtTime(tap.timeline, AudioTimeNow()) * _beatsPerSample; // HACK
}

-(void)setTempo:(double)tempo atTime:(AVAudioTime *)audioTime{
    AudioTimeStamp timestamp = [self getValidTimestamp:audioTime];
    [self setTempo:tempo andBeats:_lengthInBeats atTime:timestamp];
}

-(AudioTimeStamp)getValidTimestamp:(AVAudioTime *)audioTime{
    return audioTime ? audioTime.audioTimeStamp : AudioTimeNow();
}

-(void)setBeatCount:(double)length atTime:(AVAudioTime *)audioTime{
    if (length > 32) {
        NSLog(@"Beats must be <= 32");
        return;
    }
    AudioTimeStamp timestamp = audioTime ? audioTime.audioTimeStamp : AudioTimeNow();
    [self setTempo:self.tempo andBeats:length atTime:timestamp];
}

-(void)stop {
    [self resetStartOffset];
    [self stopAllNotes];
    _playCount = 0;
    _lastStartSample = 0;
    AKTimelineStop(tap.timeline);
}

- (void)stopAllNotes {
    // Ideally this would work
    //    MusicDeviceMIDIEvent(_sampler.avAudioUnit.audioUnit, 0xB0, 123, 0b0, 0);
    // For now, we'll do it manually
    for(int i=0; i<=127; i++) {
        MusicDeviceMIDIEvent(_audioUnit, NOTEOFF, i, 0, 0);
    }
}

-(void)resetStartOffset {
    _startOffset = -1.f;
}

-(void)resetTimeLine:(double)lastBeatsPerSample atTime:(AudioTimeStamp)timeStamp {

    Float64 newLoopEnd = _lengthInBeats / _beatsPerSample;

    // Get the current sampleTime in the timeline.
    Float64 lastSampleTime = AKTimelineTimeAtTime(tap.timeline, AudioTimeNow());

    //Manually roll loop if beat change puts us past loop end.
    if (lastSampleTime > newLoopEnd) {
        lastSampleTime -= newLoopEnd;
    }

    // Calculate the beat of sample time at the last tempo.
    double lastBeat = lastSampleTime * lastBeatsPerSample;

    // Calculate the new sample time for last beat.
    double newSampleTime = lastBeat / _beatsPerSample;

    // This data will be read from the render thread, so there is a posibility of
    // misfires because we are not writing to it on the main thread.
    for (int i = 0; i < _noteCount; i++) {
        _events[i].sampleTime = (double)_events[i].beat / _beatsPerSample;
    }

    // If timeline is stopped, no need to synchronize with previous timing.
    if (!AKTimelineIsStarted(tap.timeline)) {
        AKTimelineSetTime(tap.timeline, newSampleTime);
        AKTimelineSetLoop(tap.timeline, 0, newLoopEnd);
        return;
    }

    // Timeline is running so we need to get use the reference time to make
    // sure we pick up where we left off.
    AKTimelineSetState(tap.timeline, newSampleTime, 0, newLoopEnd, timeStamp);
}

static AudioTimeStamp AudioTimeNow(void) {
    return (AudioTimeStamp) {
        .mHostTime = mach_absolute_time(),
        .mFlags = kAudioTimeStampHostTimeValid
    };
}
@end<|MERGE_RESOLUTION|>--- conflicted
+++ resolved
@@ -91,10 +91,6 @@
     int *noteOffset = &_noteOffset;
     double *velocityScaling = &_velocityScaling;
     double *timeMultiplier = &_timeMultiplier;
-<<<<<<< HEAD
-=======
-//    double *lastTriggerTime = &_lastTriggerTime;
->>>>>>> c9a705ba
     __block Float64 *startOffset = &_startOffset;
 
     return ^(AKTimeline         *timeline,
