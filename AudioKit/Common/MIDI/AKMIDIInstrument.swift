--- conflicted
+++ resolved
@@ -181,12 +181,7 @@
     ///   - program:  MIDI Program Value (0-127)
     ///   - channel:  MIDI Channel (1-16)
     ///
-<<<<<<< HEAD
-    @objc open func receivedMIDIProgramChange(_ program: MIDIByte, channel: MIDIChannel,
-                                              offset: MIDITimeStamp = 0) {
-=======
     @objc open func receivedMIDIProgramChange(_ program: MIDIByte, channel: MIDIChannel, offset: MIDITimeStamp = 0) {
->>>>>>> fa453da6
         // Override in subclass
     }
     
