//
//  AKMIDISampler.swift
//  AudioKit
//
//  Created by Jeff Cooper, revision history on Github.
//  Copyright © 2018 AudioKit. All rights reserved.
//

import AVFoundation
import CoreAudio

/// MIDI receiving Sampler
///
/// Be sure to enableMIDI if you want to receive messages
///
open class AKMIDISampler: AKAppleSampler {
    // MARK: - Properties

    /// MIDI Input
    open var midiIn = MIDIEndpointRef()

    /// Name of the instrument
    open var name = "MIDI Sampler"

    /// Initialize the MIDI Sampler
    ///
    /// - Parameter midiOutputName: Name of the instrument's MIDI output
    ///
    public init(midiOutputName: String? = nil) {
        super.init()
        enableMIDI(name: midiOutputName ?? name)
        hideVirtualMIDIPort()
    }

    /// Enable MIDI input from a given MIDI client
    /// This is not in the init function because it must be called AFTER you start AudioKit
    ///
    /// - Parameters:
    ///   - midiClient: A reference to the MIDI client
    ///   - name: Name to connect with
    ///
    open func enableMIDI(_ midiClient: MIDIClientRef = AudioKit.midi.client,
                         name: String = "MIDI Sampler") {
        CheckError(MIDIDestinationCreateWithBlock(midiClient, name as CFString, &midiIn) { packetList, _ in
            for e in packetList.pointee {
                let event = AKMIDIEvent(packet: e)
                do {
                    try self.handle(event: event)
                } catch let exception {
                    AKLog("Exception handling MIDI event: \(exception)")
                }
            }
        })
    }

    private func handle(event: AKMIDIEvent) throws {
        try self.handleMIDI(data1: event.internalData[0],
                            data2: event.internalData[1],
                            data3: event.internalData[2])
    }

    // MARK: - Handling MIDI Data

    // Send MIDI data to the audio unit
    func handleMIDI(data1: MIDIByte, data2: MIDIByte, data3: MIDIByte) throws {
<<<<<<< HEAD
        if let status = AKMIDIStatus(byte: data1), let channel = status.channel {
=======
        if let status = AKMIDIStatus(byte: data1) {
            let channel = status.channel
>>>>>>> baa097b1
            if status.type == AKMIDIStatusType.noteOn && data3 > 0 {
                try play(noteNumber: data2,
                         velocity: data3,
                         channel: channel)
            } else if status.type == AKMIDIStatusType.noteOn && data3 == 0 {
                try stop(noteNumber: data2, channel: channel)
            } else if status.type == AKMIDIStatusType.controllerChange {
                midiCC(data2, value: data3, channel: channel)
            }
        }
    }

    /// Handle MIDI commands that come in externally
    ///
    /// - Parameters:
    ///   - noteNumber: MIDI Note number
    ///   - velocity:   MIDI velocity
    ///   - channel:    MIDI channel
    ///
    open func receivedMIDINoteOn(noteNumber: MIDINoteNumber,
                                 velocity: MIDIVelocity,
                                 channel: MIDIChannel) throws {
        if velocity > 0 {
            try play(noteNumber: noteNumber, velocity: velocity, channel: channel)
        } else {
            try stop(noteNumber: noteNumber, channel: channel)
        }
    }

    /// Handle MIDI CC that come in externally
    ///
    /// - Parameters:
    ///   - controller: MIDI CC number
    ///   - value: MIDI CC value
    ///   - channel: MIDI CC channel
    ///
    open func midiCC(_ controller: MIDIByte, value: MIDIByte, channel: MIDIChannel) {
        samplerUnit.sendController(controller, withValue: value, onChannel: channel)
    }

    // MARK: - MIDI Note Start/Stop

    /// Start a note or trigger a sample
    ///
    /// - Parameters:
    ///   - noteNumber: MIDI note number
    ///   - velocity: MIDI velocity
    ///   - channel: MIDI channel
    ///
    /// NB: when using an audio file, noteNumber 60 will play back the file at normal
    /// speed, 72 will play back at double speed (1 octave higher), 48 will play back at
    /// half speed (1 octave lower) and so on
    open override func play(noteNumber: MIDINoteNumber,
                            velocity: MIDIVelocity,
                            channel: MIDIChannel) throws {
        try AKTry {
            self.samplerUnit.startNote(noteNumber, withVelocity: velocity, onChannel: channel)
        }
    }

    /// Stop a note
    open override func stop(noteNumber: MIDINoteNumber, channel: MIDIChannel) throws {
        try AKTry {
            self.samplerUnit.stopNote(noteNumber, onChannel: channel)
        }
    }

    /// Discard all virtual ports
    open func destroyEndpoint() {
        if midiIn != 0 {
            MIDIEndpointDispose(midiIn)
            midiIn = 0
        }
    }

    func showVirtualMIDIPort() {
        MIDIObjectSetIntegerProperty(midiIn, kMIDIPropertyPrivate, 0)
    }
    func hideVirtualMIDIPort() {
        MIDIObjectSetIntegerProperty(midiIn, kMIDIPropertyPrivate, 1)
    }
}<|MERGE_RESOLUTION|>--- conflicted
+++ resolved
@@ -63,12 +63,8 @@
 
     // Send MIDI data to the audio unit
     func handleMIDI(data1: MIDIByte, data2: MIDIByte, data3: MIDIByte) throws {
-<<<<<<< HEAD
-        if let status = AKMIDIStatus(byte: data1), let channel = status.channel {
-=======
         if let status = AKMIDIStatus(byte: data1) {
             let channel = status.channel
->>>>>>> baa097b1
             if status.type == AKMIDIStatusType.noteOn && data3 > 0 {
                 try play(noteNumber: data2,
                          velocity: data3,
