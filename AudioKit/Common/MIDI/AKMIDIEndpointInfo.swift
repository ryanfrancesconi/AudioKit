// Copyright AudioKit. All Rights Reserved. Revision History at http://github.com/AudioKit/AudioKit/

/// MIDI Endpoint Information
public struct EndpointInfo {
    /// Unique name
    public var name = ""

    /// Dispaly name
    public var displayName = ""
    /// Model information
    public var model = ""

    /// Manufacturer
    public var manufacturer = ""

    /// Image?
    public var image = ""

    /// Driver Owner
    public var driverOwner = ""
<<<<<<< HEAD

    public var midiEndpointRef: MIDIEndpointRef
=======
    
    /// MIDIUniqueID
    public var midiUniqueID:MIDIUniqueID
    
    /// MIDIEndpointRef
    public var midiEndpointRef:MIDIEndpointRef
    
    
>>>>>>> 0ef66f9a
}

extension Collection where Iterator.Element == MIDIEndpointRef {
    var endpointInfos: [EndpointInfo] {
<<<<<<< HEAD
        return self.map { element -> EndpointInfo in
            EndpointInfo(name: getMIDIObjectStringProperty(ref: element, property: kMIDIPropertyName),
                         displayName: getMIDIObjectStringProperty(ref: element, property: kMIDIPropertyDisplayName),
                         model: getMIDIObjectStringProperty(ref: element, property: kMIDIPropertyModel),
                         manufacturer: getMIDIObjectStringProperty(ref: element, property: kMIDIPropertyManufacturer),
                         image: getMIDIObjectStringProperty(ref: element, property: kMIDIPropertyImage),
                         driverOwner: getMIDIObjectStringProperty(ref: element, property: kMIDIPropertyDriverOwner),
                         midiEndpointRef: element as MIDIEndpointRef)
=======
        
        return self.map { (element:MIDIEndpointRef) -> EndpointInfo in
            EndpointInfo(
                name:          getMIDIObjectStringProperty(ref: element, property: kMIDIPropertyName),
                displayName:   getMIDIObjectStringProperty(ref: element, property: kMIDIPropertyDisplayName),
                model:         getMIDIObjectStringProperty(ref: element, property: kMIDIPropertyModel),
                manufacturer:  getMIDIObjectStringProperty(ref: element, property: kMIDIPropertyManufacturer),
                image:         getMIDIObjectStringProperty(ref: element, property: kMIDIPropertyImage),
                driverOwner:   getMIDIObjectStringProperty(ref: element, property: kMIDIPropertyDriverOwner),
                midiUniqueID:  getMIDIObjectIntegerProperty(ref: element, property: kMIDIPropertyUniqueID),
                midiEndpointRef: element
            )
>>>>>>> 0ef66f9a
        }
    }
}

extension AKMIDI {
    /// Destinations
    public var destinationInfos: [EndpointInfo] {
        return MIDIDestinations().endpointInfos
    }

    /// Inputs
    public var inputInfos: [EndpointInfo] {
        return MIDISources().endpointInfos
    }
}<|MERGE_RESOLUTION|>--- conflicted
+++ resolved
@@ -18,10 +18,8 @@
 
     /// Driver Owner
     public var driverOwner = ""
-<<<<<<< HEAD
+    public var midiEndpointRef: MIDIEndpointRef
 
-    public var midiEndpointRef: MIDIEndpointRef
-=======
     
     /// MIDIUniqueID
     public var midiUniqueID:MIDIUniqueID
@@ -30,12 +28,10 @@
     public var midiEndpointRef:MIDIEndpointRef
     
     
->>>>>>> 0ef66f9a
 }
 
 extension Collection where Iterator.Element == MIDIEndpointRef {
     var endpointInfos: [EndpointInfo] {
-<<<<<<< HEAD
         return self.map { element -> EndpointInfo in
             EndpointInfo(name: getMIDIObjectStringProperty(ref: element, property: kMIDIPropertyName),
                          displayName: getMIDIObjectStringProperty(ref: element, property: kMIDIPropertyDisplayName),
@@ -44,7 +40,6 @@
                          image: getMIDIObjectStringProperty(ref: element, property: kMIDIPropertyImage),
                          driverOwner: getMIDIObjectStringProperty(ref: element, property: kMIDIPropertyDriverOwner),
                          midiEndpointRef: element as MIDIEndpointRef)
-=======
         
         return self.map { (element:MIDIEndpointRef) -> EndpointInfo in
             EndpointInfo(
@@ -57,7 +52,6 @@
                 midiUniqueID:  getMIDIObjectIntegerProperty(ref: element, property: kMIDIPropertyUniqueID),
                 midiEndpointRef: element
             )
->>>>>>> 0ef66f9a
         }
     }
 }
