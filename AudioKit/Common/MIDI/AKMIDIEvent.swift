--- conflicted
+++ resolved
@@ -106,32 +106,18 @@
         if isSystemCommand {
             let systemCommand = packet.systemCommand
             let length = systemCommand?.length
-<<<<<<< HEAD
-            if systemCommand == .sysex {
-                data = [] // reset internalData
-
-                // voodoo to convert packet 256 element tuple to byte arrays
-                if let midiBytes = AKMIDIEvent.decode(packet: packet) {
-                    // flag midi system that a sysex packet has started so it can gather bytes until the end
-                    AKManager.midi.startReceivingSysex(with: midiBytes)
-=======
             if systemCommand == .sysEx {
                 data = [] //reset internalData
 
                 // voodoo to convert packet 256 element tuple to byte arrays
                 if let midiBytes = AKMIDIEvent.decode(packet: packet) {
                     // flag midi system that a sysEx packet has started so it can gather bytes until the end
-                    AudioKit.midi.startReceivingSysEx(with: midiBytes)
->>>>>>> ba2686cb
+                    AKManager.midi.startReceivingSysEx(with: midiBytes)
                     data += midiBytes
                     if let sysExEndIndex = midiBytes.firstIndex(of: AKMIDISystemCommand.sysExEnd.byte) {
                         let length = sysExEndIndex + 1
                         data = Array(data.prefix(length))
-<<<<<<< HEAD
-                        AKManager.midi.stopReceivingSysex()
-=======
-                        AudioKit.midi.stopReceivingSysEx()
->>>>>>> ba2686cb
+                        AKManager.midi.stopReceivingSysEx()
                     } else {
                         data.removeAll()
                     }
@@ -172,15 +158,9 @@
     ///
     public init(data: [MIDIByte], offset: MIDITimeStamp = 0) {
         self.offset = offset
-<<<<<<< HEAD
-        if AKManager.midi.isReceivingSysex {
-            if let sysexEndIndex = data.firstIndex(of: AKMIDISystemCommand.sysexEnd.rawValue) {
-                self.data = Array(data[0...sysexEndIndex])
-=======
-        if AudioKit.midi.isReceivingSysEx {
+        if AKManager.midi.isReceivingSysEx {
             if let sysExEndIndex = data.firstIndex(of: AKMIDISystemCommand.sysExEnd.rawValue) {
                 self.data = Array(data[0...sysExEndIndex])
->>>>>>> ba2686cb
             }
         } else if let command = AKMIDISystemCommand(rawValue: data[0]) {
             self.data = []
@@ -308,19 +288,11 @@
 
     static func appendIncomingSysEx(packet: MIDIPacket) -> AKMIDIEvent? {
         if let midiBytes = AKMIDIEvent.decode(packet: packet) {
-<<<<<<< HEAD
-            AKManager.midi.incomingSysex += midiBytes
-            if midiBytes.contains(AKMIDISystemCommand.sysexEnd.rawValue) {
-                let sysexEvent = AKMIDIEvent(data: AKManager.midi.incomingSysex, offset: packet.timeStamp)
-                AKManager.midi.stopReceivingSysex()
-                return sysexEvent
-=======
-            AudioKit.midi.incomingSysEx += midiBytes
+            AKManager.midi.incomingSysEx += midiBytes
             if midiBytes.contains(AKMIDISystemCommand.sysExEnd.rawValue) {
-                let sysExEvent = AKMIDIEvent(data: AudioKit.midi.incomingSysEx, offset: packet.timeStamp)
-                AudioKit.midi.stopReceivingSysEx()
+                let sysExEvent = AKMIDIEvent(data: AKManager.midi.incomingSysEx, offset: packet.timeStamp)
+                AKManager.midi.stopReceivingSysEx()
                 return sysExEvent
->>>>>>> ba2686cb
             }
         }
         return nil
@@ -328,29 +300,17 @@
 
     /// Generate array of MIDI events from Bluetooth data
     public static func generateFrom(bluetoothData: [MIDIByte]) -> [AKMIDIEvent] {
-<<<<<<< HEAD
-        // 1st byte timestamp coarse will always be > 128
-        // 2nd byte fine timestamp will always be > 128 - if 2nd message < 128, is continuing sysex
-        // 3nd < 128 running message - timestamp
-        // status byte determines length of message
-=======
         //1st byte timestamp coarse will always be > 128
         //2nd byte fine timestamp will always be > 128 - if 2nd message < 128, is continuing sysEx
         //3nd < 128 running message - timestamp
         //status byte determines length of message
->>>>>>> ba2686cb
 
         var midiEvents: [AKMIDIEvent] = []
         if bluetoothData.count > 1 {
             var rawEvents: [[MIDIByte]] = []
             if bluetoothData[1] < 128 {
-<<<<<<< HEAD
-                // continuation of sysex from previous packet - handle separately
-                // (probably needs a whole bluetooth MIDI class so we can see the previous packets)
-=======
                 //continuation of SysEx from previous packet - handle separately
                 //(probably needs a whole bluetooth MIDI class so we can see the previous packets)
->>>>>>> ba2686cb
             } else {
                 var rawEvent: [MIDIByte] = []
                 var lastStatus: MIDIByte = 0
@@ -371,17 +331,10 @@
                             rawEvent.append(lastStatus)
                         }
                     }
-<<<<<<< HEAD
-                    rawEvent.append(byte) // set the status byte
-                    if (rawEvent.count == 3 && lastStatus != AKMIDISystemCommand.sysex.rawValue)
-                        || byte == AKMIDISystemCommand.sysexEnd.rawValue {
-                        // end of message
-=======
                     rawEvent.append(byte) //set the status byte
                     if (rawEvent.count == 3 && lastStatus != AKMIDISystemCommand.sysEx.rawValue)
                         || byte == AKMIDISystemCommand.sysExEnd.rawValue {
                         //end of message
->>>>>>> ba2686cb
                         messageJustFinished = true
                         if rawEvent.isNotEmpty {
                             rawEvents.append(rawEvent)
