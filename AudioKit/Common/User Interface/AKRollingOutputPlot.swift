//
//  AKRollingOutputPlot.swift
//  AudioKit
//
//  Created by Aurelius Prochazka, revision history on Github.
//  Copyright © 2016 AudioKit. All rights reserved.
//

import Foundation

/// Wrapper class for plotting audio from the final mix in a rolling plot
@IBDesignable
public class AKRollingOutputPlot: EZAudioPlot {
    internal func setupNode() {
        AudioKit.engine.outputNode.installTapOnBus(0, bufferSize: bufferSize, format: nil) { [weak self] (buffer, time) -> Void in
            if let strongSelf = self {
                buffer.frameLength = strongSelf.bufferSize
                let offset = Int(buffer.frameCapacity - buffer.frameLength)
                let tail = buffer.floatChannelData[0]
                strongSelf.updateBuffer(&tail[offset],
                    withBufferSize: strongSelf.bufferSize)
            }
        }
    }
    
    internal var bufferSize: UInt32 = 1024
    
    deinit {
        AudioKit.engine.outputNode.removeTapOnBus(0)
    }
    
    /// Initialize the plot in a frame
    ///
    /// - parameter frame: CGRect in which to draw the plot
    ///
<<<<<<< HEAD
    public init(frame: CGRect, bufferSize:Int = 1024) {
=======
    override public init(frame: CGRect) {
>>>>>>> 29078dbc
        super.init(frame: frame)
        self.bufferSize = UInt32(bufferSize)
        setupNode()
    }

    /// Required coder-based initialization (for use with Interface Builder)
    ///
    /// - parameter coder: NSCoder
    ///
    required public init?(coder aDecoder: NSCoder) {
        super.init(coder: aDecoder)
        setupNode()
    }

    /// Create a View with the plot (usually for playgrounds)
    ///
    /// - returns: AKView
    /// - parameter width: Width of the view
    /// - parameter height: Height of the view
    ///
    public static func createView(width: CGFloat = 1000.0, height: CGFloat = 500.0) -> AKView {
        
        let frame = CGRect(x: 0.0, y: 0.0, width: width, height: height)
        let plot = AKRollingOutputPlot(frame: frame)
        
        plot.plotType = .Rolling
        plot.backgroundColor = AKColor.whiteColor()
        plot.color = AKColor.greenColor()
        plot.shouldFill = true
        plot.shouldMirror = true
        plot.shouldCenterYAxis = true
        
        let containerView = AKView(frame: frame)
        containerView.addSubview(plot)
        return containerView
    }
}<|MERGE_RESOLUTION|>--- conflicted
+++ resolved
@@ -23,7 +23,7 @@
         }
     }
     
-    internal var bufferSize: UInt32 = 1024
+    internal let bufferSize: UInt32 = 1024
     
     deinit {
         AudioKit.engine.outputNode.removeTapOnBus(0)
@@ -33,13 +33,8 @@
     ///
     /// - parameter frame: CGRect in which to draw the plot
     ///
-<<<<<<< HEAD
-    public init(frame: CGRect, bufferSize:Int = 1024) {
-=======
     override public init(frame: CGRect) {
->>>>>>> 29078dbc
         super.init(frame: frame)
-        self.bufferSize = UInt32(bufferSize)
         setupNode()
     }
 
