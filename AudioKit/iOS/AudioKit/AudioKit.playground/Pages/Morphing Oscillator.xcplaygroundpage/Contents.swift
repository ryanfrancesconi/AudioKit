//: [TOC](Table%20Of%20Contents) | [Previous](@previous) | [Next](@next)
//:
//: ---
//:
//: ## Morphing Oscillator
//: ### Oscillator with four different waveforms built in
import XCPlayground
import AudioKit

//: Try changing the table type to triangle or another AKTableType
//: or changing the number of points to a smaller number (has to be a power of 2)
var morph = AKMorphingOscillator(waveformArray:[AKTable(.Sine), AKTable(.Triangle), AKTable(.Sawtooth), AKTable(.Square)])
morph.frequency = 400
morph.amplitude = 0.1
morph.index = 0.8
morph.inertia = 0.1

AudioKit.output = morph
AudioKit.start()
morph.start()

class PlaygroundView: AKPlaygroundView {

<<<<<<< HEAD
var time = 0.0
let timeStep = 0.1

AKPlaygroundLoop(every: timeStep) {
    morph.index = 1.5 * ( 1.0 + sin(time) )
    
    time += timeStep
=======
    var frequencyLabel: Label?
    var amplitudeLabel: Label?
    var morphIndexLabel: Label?

    override func setup() {
        let plotView = AKOutputWaveformPlot.createView(500, height: 550)
        self.addSubview(plotView)

        addTitle("Morphing Oscillator")

        addButton("Start", action: #selector(self.start))
        addButton("Stop", action: #selector(self.stop))

        frequencyLabel = addLabel("Frequency: 440")
        addSlider(#selector(self.setFrequency(_:)), value: 440, minimum: 200, maximum: 800)

        amplitudeLabel = addLabel("Amplitude: 0.1")
        addSlider(#selector(self.setAmplitude(_:)), value: 0.1)

        morphIndexLabel = addLabel("Morph Index: \(morph.index)")
        addLabel("Sine = 0")
        addLabel("Triangle = 1")
        addLabel("Sawtooth = 2")
        addLabel("Square = 3")
        addSlider(#selector(self.setMorphIndex(_:)), value: morph.index, minimum: 0, maximum: 3)
    }

    func start() {
        morph.play()
    }
    func stop() {
        morph.stop()
    }

    func setFrequency(slider: Slider) {
        morph.frequency = Double(slider.value)
        let frequency = String(format: "%0.1f", morph.frequency)
        frequencyLabel!.text = "Frequency: \(frequency)"
    }

    func setAmplitude(slider: Slider) {
        morph.amplitude = Double(slider.value)
        let amp = String(format: "%0.3f", morph.amplitude)
        print(morph.index)
        amplitudeLabel!.text = "Amplitude: \(amp)"
    }

    func setMorphIndex(slider: Slider) {
        morph.index = Double(slider.value)
        let index = String(format: "%0.3f", morph.index)
        morphIndexLabel!.text = "Morph Index: \(index)"
    }
>>>>>>> 22c61145
}

let view = PlaygroundView(frame: CGRect(x: 0, y: 0, width: 500, height: 550))
XCPlaygroundPage.currentPage.needsIndefiniteExecution = true
XCPlaygroundPage.currentPage.liveView = view

//: [TOC](Table%20Of%20Contents) | [Previous](@previous) | [Next](@next)<|MERGE_RESOLUTION|>--- conflicted
+++ resolved
@@ -21,15 +21,6 @@
 
 class PlaygroundView: AKPlaygroundView {
 
-<<<<<<< HEAD
-var time = 0.0
-let timeStep = 0.1
-
-AKPlaygroundLoop(every: timeStep) {
-    morph.index = 1.5 * ( 1.0 + sin(time) )
-    
-    time += timeStep
-=======
     var frequencyLabel: Label?
     var amplitudeLabel: Label?
     var morphIndexLabel: Label?
@@ -82,7 +73,6 @@
         let index = String(format: "%0.3f", morph.index)
         morphIndexLabel!.text = "Morph Index: \(index)"
     }
->>>>>>> 22c61145
 }
 
 let view = PlaygroundView(frame: CGRect(x: 0, y: 0, width: 500, height: 550))
