--- conflicted
+++ resolved
@@ -32,10 +32,7 @@
         <page name='AKPinkNoise'/>
         <page name='AKWhiteNoise'/>
         <page name='AKCostelloReverb'/>
-<<<<<<< HEAD
         <page name='AKSequencer'/>
-=======
         <page name='AKCustomModifier'/>
->>>>>>> 23dd0ef9
     </pages>
 </playground>