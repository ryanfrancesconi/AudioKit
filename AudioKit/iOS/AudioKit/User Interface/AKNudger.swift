//
//  AKNudger.swift
//  AudioKit
//
//  Created by Jeff Cooper on 4/27/18.
//  Copyright © 2018 AudioKit. All rights reserved.
//

import Foundation

<<<<<<< HEAD
open class AKNugder : AKStepper {
    open var linear = true
=======
open class AKNugder: AKStepper {
>>>>>>> 702aac57
    override internal func setupButtons() {
        plusButton = AKButton(title: "+", callback: {_ in
            self.doPlusActionHit()
        })
        minusButton = AKButton(title: "-", callback: {_ in
            self.doMinusActionHit()
        })
        plusButton.releaseCallback = {_ in
            self.doPlusActionRelease()
        }
        minusButton.releaseCallback = {_ in
            self.doMinusActionRelease()
        }
    }
    private func doPlusActionHit() {
        if increment == 0 {
            currentValue = maximum
        }
    }
    private func doPlusActionRelease() {
        if increment == 0 {
            currentValue = originalValue
        }
    }
    private func doMinusActionHit() {
        if increment == 0 {
            currentValue = minimum
        }
    }
    private func doMinusActionRelease() {
        if increment == 0 {
            currentValue = originalValue
        }
    }
    override internal func checkValues() {
        assert(minimum < maximum)
        originalValue = currentValue
        startTimers()
    }
    private var frameRate = TimeInterval(1.0 / 50.0)
    private var animationTimer: Timer?
    private var lastValue: Double = 0
    private func animateValue() {
        if !plusButton.isPressed {
            if plusHeldCounter > 0 {
                plusHeldCounter -= 1
            }
<<<<<<< HEAD
        } else {
            if plusHeldCounter < maxPlusCounter{
=======
        } else if plusButton.isPressed {
            if plusHeldCounter < maxPlusCounter {
>>>>>>> 702aac57
                plusHeldCounter += 1
            }
        }
        if !minusButton.isPressed {
            if minusHeldCounter > 0 {
                minusHeldCounter -= 1
            }
<<<<<<< HEAD
        } else {
            if minusHeldCounter < maxMinusCounter{
=======
        } else if minusButton.isPressed {
            if minusHeldCounter < maxMinusCounter {
>>>>>>> 702aac57
                minusHeldCounter += 1
            }
        }
        let addValue = Double(increment * plusHeldCounter) * (linear ? 1 : Double(plusHeldCounter) / Double(maxPlusCounter))
        let subValue = Double(increment * minusHeldCounter) * (linear ? 1 : Double(minusHeldCounter) / Double(maxMinusCounter))
        currentValue = originalValue + addValue - subValue
        callbackOnChange()
        lastValue = currentValue
    }
    private func callbackOnChange() {
<<<<<<< HEAD
        if lastValue != currentValue{
            callback(currentValue)
=======
        if lastValue != value {
            callback(value)
>>>>>>> 702aac57
        }
    }
    private var plusHeldCounter: Int = 0
    private var minusHeldCounter: Int = 0
    private var maxPlusCounter: Int {
        return Int(abs((maximum - originalValue) / increment))
    }
    private var maxMinusCounter: Int {
        return Int(abs((minimum - originalValue) / increment))
    }
    private func startTimerIfNeeded(timer: Timer?, callback: @escaping (Timer) -> Void ) -> Timer? {
        if timer != nil, timer!.isValid {
            return nil
        }
        if #available(iOS 10.0, *) {
            return Timer.scheduledTimer(withTimeInterval: self.frameRate, repeats: true,
                                        block: callback)
        } else {
            return nil
        }
    }
    private func startTimers() {
        DispatchQueue.main.async {
            if let timer = self.startTimerIfNeeded(timer: self.animationTimer,
                                                   callback: {_ in self.animateValue() }) {
                self.animationTimer = timer
            }
        }
    }
    open func setStable(value: Double) {
        let diff = value - originalValue
        originalValue = value
        maximum += diff
        minimum += diff
    }
}<|MERGE_RESOLUTION|>--- conflicted
+++ resolved
@@ -8,12 +8,8 @@
 
 import Foundation
 
-<<<<<<< HEAD
 open class AKNugder : AKStepper {
     open var linear = true
-=======
-open class AKNugder: AKStepper {
->>>>>>> 702aac57
     override internal func setupButtons() {
         plusButton = AKButton(title: "+", callback: {_ in
             self.doPlusActionHit()
@@ -61,13 +57,8 @@
             if plusHeldCounter > 0 {
                 plusHeldCounter -= 1
             }
-<<<<<<< HEAD
         } else {
-            if plusHeldCounter < maxPlusCounter{
-=======
-        } else if plusButton.isPressed {
             if plusHeldCounter < maxPlusCounter {
->>>>>>> 702aac57
                 plusHeldCounter += 1
             }
         }
@@ -75,13 +66,8 @@
             if minusHeldCounter > 0 {
                 minusHeldCounter -= 1
             }
-<<<<<<< HEAD
         } else {
-            if minusHeldCounter < maxMinusCounter{
-=======
-        } else if minusButton.isPressed {
             if minusHeldCounter < maxMinusCounter {
->>>>>>> 702aac57
                 minusHeldCounter += 1
             }
         }
@@ -92,13 +78,8 @@
         lastValue = currentValue
     }
     private func callbackOnChange() {
-<<<<<<< HEAD
-        if lastValue != currentValue{
+        if lastValue != currentValue {
             callback(currentValue)
-=======
-        if lastValue != value {
-            callback(value)
->>>>>>> 702aac57
         }
     }
     private var plusHeldCounter: Int = 0
