module: AudioKit
author: Aurelius Prochazka
author_url: http://audiokit.io/
github_url: https://github.com/audiokit/AudioKit
min_acl: public
readme: ../README.md
#swift_version: 3.0


custom_categories:
  - name: AudioKit Core
    children:
    - AudioKit
    - AKAudioFile
    - AKComponent
    - AKCustomUgen
    - AKDevice
    - AKInput
    - AKLog(fullname:file:line:_:)
    - AKMicrophoneTracker
    - AKNodeRecorder
    - AKOutput
    - AKPeriodicFunction
    - AKSettings
    - AKTable
    - AKTableType
    - AKTester
    - AKTiming
    - AKTry(_:)
    - AKTuningTable
    - CheckError(_:)
    - fourCC(_:)
    - ">>>(_:_:)"

  - name: MIDI
    children:
    - AKMIDI
    - AKMIDICallback
    - AKMIDIControl
    - AKMIDIEvent
    - AKMIDIInstrument
    - AKMIDIListener
    - AKMIDINode
    - AKMIDISampler
    - AKMIDIStatus
    - AKMIDISystemCommand
    - AKMIDITransformer
    - AKRawMIDIPacket
    - MIDIPacket
    - MIDIPacketList
    - AKBluetoothMIDIButton
    - AKCallbackInstrument

  - name: Sequencer
    children:
    - AKSequencer
    - AKDuration
    - AKMusicTrack

  - name: Nodes
    children:
    - AKNode
    - AKPolyphonic
    - AKPolyphonicNode
    - AKToggleable
    - AKOperationGenerator

  - name: Analysis Nodes
    children:
    - AKAmplitudeTracker
    - AKFrequencyTracker

  - name: Delay Nodes
    children:
    - AKDelay
    - AKVariableDelay
    - AKVariableDelayAudioUnit

  - name: Distortion Nodes
    children:
    - AKBitCrusher
    - AKBitCrusherAudioUnit
    - AKClipper
    - AKClipperAudioUnit
    - AKDecimator
    - AKDistortion
    - AKRingModulator
    - AKTanhDistortion
    - AKTanhDistortionAudioUnit

  - name: Dynamics Nodes
    children:
    - AKCompressor
    - AKDynamicsProcessor
    - AKDynamicRangeCompressor
    - AKDynaRageCompressor
    - AKDynamicRangeCompressorAudioUnit
    - AKExpander
    - AKPeakLimiter

  - name: Effects Nodes
    children:
    - AKOperationEffect
    - AKPitchShifter
    - AKPitchShifterAudioUnit
    - AKRhinoGuitarProcessor
  
  - name: Modulation Effect Nodes
    children:
    - AKChorus
    - AKChorusAudioUnit
    - AKFlanger
    - AKFlangerAudioUnit
    - AKPhaser
    - AKPhaserAudioUnit

  - name: Envelopes
    children:
    - AKAmplitudeEnvelope 
    - AKAmplitudeEnvelopeAudioUnit
    - AKTremolo
    - AKTremoloAudioUnit

  - name: Filter Nodes
    children:
    - AKAutoWah
    - AKAutoWahAudioUnit
    - AKBandPassButterworthFilter
    - AKBandPassButterworthFilterAudioUnit
    - AKBandRejectButterworthFilter
    - AKBandRejectButterworthFilterAudioUnit
    - AKCombFilterReverb
    - AKCombFilterReverbAudioUnit
    - AKDCBlock
    - AKDCBlockAudioUnit
    - AKEqualizerFilter
    - AKEqualizerFilterAudioUnit
    - AKFormantFilter
    - AKFormantFilterAudioUnit
    - AKHighPassButterworthFilter
    - AKHighPassButterworthFilterAudioUnit
    - AKHighPassFilter
    - AKHighPassFilterAudioUnit
    - AKHighShelfFilter
    - AKHighShelfFilterAudioUnit
    - AKHighShelfParametricEqualizerFilter
    - AKHighShelfParametricEqualizerFilterAudioUnit
    - AKKorgLowPassFilter
    - AKKorgLowPassFilterAudioUnit
    - AKLowPassButterworthFilter
    - AKLowPassButterworthFilterAudioUnit
    - AKLowPassFilter
    - AKLowPassFilterAudioUnit
    - AKLowShelfFilter
    - AKLowShelfFilterAudioUnit
    - AKLowShelfParametricEqualizerFilter
    - AKLowShelfParametricEqualizerFilterAudioUnit
    - AKModalResonanceFilter
    - AKModalResonanceFilterAudioUnit
    - AKMoogLadder
    - AKMoogLadderAudioUnit
    - AKPeakingParametricEqualizerFilter
    - AKPeakingParametricEqualizerFilterAudioUnit
    - AKResonantFilter
    - AKResonantFilterAudioUnit
    - AKRolandTB303Filter
    - AKRolandTB303FilterAudioUnit
    - AKStringResonator
    - AKStringResonatorAudioUnit
    - AKThreePoleLowpassFilter
    - AKThreePoleLowpassFilterAudioUnit
    - AKToneFilter
    - AKToneFilterAudioUnit
    - AKToneComplementFilter
    - AKToneComplementFilterAudioUnit

  - name: Reverb Nodes
    children:
    - AKChowningReverb
    - AKChowningReverbAudioUnit
    - AKCostelloReverb
    - AKCostelloReverbAudioUnit
    - AKConvolution
    - AKFlatFrequencyResponseReverb
    - AKFlatFrequencyResponseReverbAudioUnit
    - AKReverb
    - AKReverb2
    - AKZitaReverb
    - AKZitaReverbAudioUnit

  - name: Noise Generator Nodes
    children:
    - AKBrownianNoise
    - AKBrownianNoiseAudioUnit
    - AKPinkNoise
    - AKPinkNoiseAudioUnit
    - AKWhiteNoise
    - AKWhiteNoiseAudioUnit

  - name: Oscillator Nodes
    children:
    - AKFMOscillator
    - AKFMOscillatorAudioUnit
    - AKFMOscillatorBank
    - AKMorphingOscillator
    - AKMorphingOscillatorAudioUnit
    - AKMorphingOscillatorBank
    - AKOscillator
    - AKOscillatorAudioUnit
    - AKOscillatorBank
    - AKPhaseDistortionOscillator
    - AKPhaseDistortionOscillatorAudioUnit
    - AKPhaseDistortionOscillatorBank
    - AKPWMOscillator
    - AKPWMOscillatorAudioUnit
    - AKPWMOscillatorBank

  - name: Physical Models
    children:
    - AKClarinet
    - AKClarinetAudioUnit
    - AKDrip
    - AKDripAudioUnit
    - AKFlute
    - AKFluteAudioUnit
    - AKMandolin
    - AKMetalBar
    - AKMetalBarAudioUnit
    - AKPluckedString
    - AKPluckedStringAudioUnit
    - AKRhodesPiano
    - AKShaker
    - AKShakerType
    - AKSynthKick
    - AKSynthSnare
    - AKTubularBells
    - AKVocalTract
    - AKVocalTractAudioUnit

  - name: Input Node
    children:
    - AKMicrophone
    - AKStereoInput

  - name: Mixing Nodes
    children:
    - AK3DPanner
    - AKBalancer
    - AKBooster
    - AKBoosterAudioUnit
    - AKDryWetMixer
    - AKMixer
    - AKPanner
    - AKStereoFieldLimiter

  - name: Playback Nodes
    children:
<<<<<<< HEAD
    - AKAppleSampler
    - AKAudioPlayer
    - AKMetronome
    - AKPhaseLockedVocoder
=======
    - AKClip
    - AKClipMerger
    - AKClipPlayer
    - AKClipRecorder
    - AKFileClip
    - AKFileClipSequence
    - AKMetronome
    - AKPhaseLockedVocoder
    - AKPlayer
    - AKRecordingResult
    - AKSampler
>>>>>>> 67a02575
    - AKSamplePlayer
    - AKTimePitch
    - AKVariSpeed
    - ClipMergeDelegate
    - ClipMergerError
    - ClipRecordingError
    - FileClip
    - Sample
    - SampleTriggerModer

  - name: Operations
    children:
    - AKParameter
    - AKComputedParameter
    - AKOperation
    - AKStereoOperation
    - Numeric

  - name: Math
    children:
    - abs(_:)
    - ceil(_:)
    - floor(_:)
    - fract(_:)
    - log(_:)
    - log10(_:)
    - max(_:_:)
    - min(_:_:)
    - mixer(_:_:balance:)
    - round(_:)
    - "*(_:_:)"
    - "+(_:_:)"
    - "-(_:_:)"
    - "-(_:)"
    - "/(_:_:)"

  - name: Random Number Generators
    children:
    - random(_:_:)

  - name: Plotting Tools
    children:
    - AKRollingOutputPlot
    - AKNodeFFTPlot
    - AKNodeOutputPlot
    - AKOutputWaveformPlot

  - name: Taps
    children:
    - AKAmplitudeTap
    - AKFFTTap

  - name: UI Elements
    children:
    - AKADSRView
    - AKButton
    - AKBypassButton
    - AKKeyboardView
    - AKKeyboardDelegate
    - AKPlaygroundLoop
    - AKPlaygroundView
    - AKPresetLoaderView
    - AKPropertySlider
    - AKResourcesAudioFileLoaderView
    - AKStepper
    - AKTelephoneView
    - MultitouchGestureRecognizer

  - name: Apple Extensions
    children:
    - AVAudioCommonFormat
    - AVAudioEngine
    - AVAudioFile
    - AVAudioNode
    - AVAudioPCMBuffer
    - AVAudioTime
    - AVAudioUnit
    - AudioComponentDescription
    - AudioUnit<|MERGE_RESOLUTION|>--- conflicted
+++ resolved
@@ -255,12 +255,8 @@
 
   - name: Playback Nodes
     children:
-<<<<<<< HEAD
+
     - AKAppleSampler
-    - AKAudioPlayer
-    - AKMetronome
-    - AKPhaseLockedVocoder
-=======
     - AKClip
     - AKClipMerger
     - AKClipPlayer
@@ -272,7 +268,6 @@
     - AKPlayer
     - AKRecordingResult
     - AKSampler
->>>>>>> 67a02575
     - AKSamplePlayer
     - AKTimePitch
     - AKVariSpeed
