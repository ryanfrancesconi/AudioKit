--- conflicted
+++ resolved
@@ -22,18 +22,8 @@
                    fade: fade)
     }
 
-<<<<<<< HEAD
         //auditionTest()
         AKTestMD5("72ff03c8f6b529625877f89f4c7325bf")
-=======
-    func testScheduledFadeInOut() {
-        var fade = AKPlayer.Fade()
-        fade.inTime = 0.5
-        fade.outTime = 2
-        // player will start 2 seconds into the future
-        testPlayer(md5: "2681c654b92a82f12d97e77326484e85",
-                   filename: AKPlayerTests.counting, when: 2, fade: fade)
->>>>>>> 1730e7be
     }
 
     func testScheduledOffsetFadeInOut() {
@@ -101,7 +91,6 @@
         var testDuration = player.duration
         var audioTime: AVAudioTime?
 
-<<<<<<< HEAD
         output = player
         player.fade.inTime = 1.0
         player.fade.outTime = 1.0
@@ -112,12 +101,14 @@
         //auditionTest()
         AKTestMD5("90ef5318b34510ef7c81f957046c06d6")
     }
-=======
-        if when > 0 {
-            audioTime = AVAudioTime.now().offset(seconds: when)
-            testDuration += when
-        }
->>>>>>> 1730e7be
+
+    func testFadeOut() {
+
+        let bundle = Bundle(for: AKPlayerTests.self)
+
+        guard let audioFileURL = bundle.url(forResource: "PinkNoise", withExtension: "wav") else {
+            XCTFail("Couldn't find audio file.")
+            return
 
         /// Rate (rate) ranges from 0.03125 to 32.0 (Default: 1.0 and disabled)
         player.rate = rate
@@ -150,7 +141,6 @@
 
         AKLog("from", startingTime, "to", endingTime, "duration:", duration)
 
-<<<<<<< HEAD
     func testDelay() {
 
         let bundle = Bundle(for: AKPlayerTests.self)
@@ -180,8 +170,4 @@
         AKTestMD5("3316cbd51ca69099e018280912bd02f1")
     }
 
-=======
-        auditioning ? auditionTest() : AKTestMD5(md5)
-    }
->>>>>>> 1730e7be
 }