--- conflicted
+++ resolved
@@ -7,173 +7,6 @@
 	objects = {
 
 /* Begin PBXBuildFile section */
-<<<<<<< HEAD
-=======
-		C43F54901AB14045005E437A /* AKManager.m in Sources */ = {isa = PBXBuildFile; fileRef = C43F53251AB14045005E437A /* AKManager.m */; };
-		C43F54911AB14045005E437A /* AKOrchestra.m in Sources */ = {isa = PBXBuildFile; fileRef = C43F53271AB14045005E437A /* AKOrchestra.m */; };
-		C43F54921AB14045005E437A /* AudioKit.plist in Resources */ = {isa = PBXBuildFile; fileRef = C43F53281AB14045005E437A /* AudioKit.plist */; };
-		C43F54931AB14045005E437A /* AKMidi.m in Sources */ = {isa = PBXBuildFile; fileRef = C43F532B1AB14045005E437A /* AKMidi.m */; };
-		C43F54941AB14045005E437A /* AKInstrument.m in Sources */ = {isa = PBXBuildFile; fileRef = C43F532F1AB14045005E437A /* AKInstrument.m */; };
-		C43F54951AB14045005E437A /* AKInstrumentProperty.m in Sources */ = {isa = PBXBuildFile; fileRef = C43F53311AB14045005E437A /* AKInstrumentProperty.m */; };
-		C43F54961AB14045005E437A /* AKNote.m in Sources */ = {isa = PBXBuildFile; fileRef = C43F53341AB14045005E437A /* AKNote.m */; };
-		C43F54971AB14045005E437A /* AKNoteProperty.m in Sources */ = {isa = PBXBuildFile; fileRef = C43F53361AB14045005E437A /* AKNoteProperty.m */; };
-		C43F54981AB14045005E437A /* AKParameter+Operation.m in Sources */ = {isa = PBXBuildFile; fileRef = C43F53391AB14045005E437A /* AKParameter+Operation.m */; };
-		C43F54991AB14045005E437A /* AKTrackedAmplitude.m in Sources */ = {isa = PBXBuildFile; fileRef = C43F533C1AB14045005E437A /* AKTrackedAmplitude.m */; };
-		C43F549A1AB14045005E437A /* AKTrackedAmplitudeFromFSignal.m in Sources */ = {isa = PBXBuildFile; fileRef = C43F533E1AB14045005E437A /* AKTrackedAmplitudeFromFSignal.m */; };
-		C43F549B1AB14045005E437A /* AKTrackedFrequency.m in Sources */ = {isa = PBXBuildFile; fileRef = C43F53401AB14045005E437A /* AKTrackedFrequency.m */; };
-		C43F549C1AB14045005E437A /* AKTrackedFrequencyFromFSignal.m in Sources */ = {isa = PBXBuildFile; fileRef = C43F53421AB14045005E437A /* AKTrackedFrequencyFromFSignal.m */; };
-		C43F549D1AB14045005E437A /* AKCrossSynthesizedFFT.m in Sources */ = {isa = PBXBuildFile; fileRef = C43F53451AB14045005E437A /* AKCrossSynthesizedFFT.m */; };
-		C43F549E1AB14045005E437A /* AKFFT.m in Sources */ = {isa = PBXBuildFile; fileRef = C43F53471AB14045005E437A /* AKFFT.m */; };
-		C43F549F1AB14045005E437A /* AKFFTProcessor.m in Sources */ = {isa = PBXBuildFile; fileRef = C43F53491AB14045005E437A /* AKFFTProcessor.m */; };
-		C43F54A01AB14045005E437A /* AKMixedFFT.m in Sources */ = {isa = PBXBuildFile; fileRef = C43F534B1AB14045005E437A /* AKMixedFFT.m */; };
-		C43F54A11AB14045005E437A /* AKPhaseLockedVocoder.m in Sources */ = {isa = PBXBuildFile; fileRef = C43F534D1AB14045005E437A /* AKPhaseLockedVocoder.m */; };
-		C43F54A21AB14045005E437A /* AKResynthesizedAudio.m in Sources */ = {isa = PBXBuildFile; fileRef = C43F534F1AB14045005E437A /* AKResynthesizedAudio.m */; };
-		C43F54A31AB14045005E437A /* AKScaledFFT.m in Sources */ = {isa = PBXBuildFile; fileRef = C43F53511AB14045005E437A /* AKScaledFFT.m */; };
-		C43F54A41AB14045005E437A /* AKSpectralVocoder.m in Sources */ = {isa = PBXBuildFile; fileRef = C43F53531AB14045005E437A /* AKSpectralVocoder.m */; };
-		C43F54A51AB14045005E437A /* AKWarpedFFT.m in Sources */ = {isa = PBXBuildFile; fileRef = C43F53551AB14045005E437A /* AKWarpedFFT.m */; };
-		C43F54A61AB14045005E437A /* AKAssignment.m in Sources */ = {isa = PBXBuildFile; fileRef = C43F53581AB14045005E437A /* AKAssignment.m */; };
-		C43F54A71AB14045005E437A /* AKDifference.m in Sources */ = {isa = PBXBuildFile; fileRef = C43F535A1AB14045005E437A /* AKDifference.m */; };
-		C43F54A81AB14045005E437A /* AKInverse.m in Sources */ = {isa = PBXBuildFile; fileRef = C43F535C1AB14045005E437A /* AKInverse.m */; };
-		C43F54A91AB14045005E437A /* AKMaximum.m in Sources */ = {isa = PBXBuildFile; fileRef = C43F535E1AB14045005E437A /* AKMaximum.m */; };
-		C43F54AA1AB14045005E437A /* AKMinimum.m in Sources */ = {isa = PBXBuildFile; fileRef = C43F53601AB14045005E437A /* AKMinimum.m */; };
-		C43F54AB1AB14045005E437A /* AKMultipleInputMathOperation.m in Sources */ = {isa = PBXBuildFile; fileRef = C43F53621AB14045005E437A /* AKMultipleInputMathOperation.m */; };
-		C43F54AC1AB14045005E437A /* AKProduct.m in Sources */ = {isa = PBXBuildFile; fileRef = C43F53641AB14045005E437A /* AKProduct.m */; };
-		C43F54AD1AB14045005E437A /* AKSingleInputMathOperation.m in Sources */ = {isa = PBXBuildFile; fileRef = C43F53661AB14045005E437A /* AKSingleInputMathOperation.m */; };
-		C43F54AE1AB14045005E437A /* AKSum.m in Sources */ = {isa = PBXBuildFile; fileRef = C43F53681AB14045005E437A /* AKSum.m */; };
-		C43F54AF1AB14045005E437A /* AKTableValue.m in Sources */ = {isa = PBXBuildFile; fileRef = C43F536A1AB14045005E437A /* AKTableValue.m */; };
-		C43F54B01AB14045005E437A /* AKADSREnvelope.m in Sources */ = {isa = PBXBuildFile; fileRef = C43F536E1AB14045005E437A /* AKADSREnvelope.m */; };
-		C43F54B11AB14045005E437A /* AKLine.m in Sources */ = {isa = PBXBuildFile; fileRef = C43F53701AB14045005E437A /* AKLine.m */; };
-		C43F54B21AB14045005E437A /* AKLinearADSREnvelope.m in Sources */ = {isa = PBXBuildFile; fileRef = C43F53721AB14045005E437A /* AKLinearADSREnvelope.m */; };
-		C43F54B31AB14045005E437A /* AKLinearEnvelope.m in Sources */ = {isa = PBXBuildFile; fileRef = C43F53741AB14045005E437A /* AKLinearEnvelope.m */; };
-		C43F54B41AB14045005E437A /* AKGranularSynthesisTexture.m in Sources */ = {isa = PBXBuildFile; fileRef = C43F53771AB14045005E437A /* AKGranularSynthesisTexture.m */; };
-		C43F54B51AB14045005E437A /* AKGranularSynthesizer.m in Sources */ = {isa = PBXBuildFile; fileRef = C43F53791AB14045005E437A /* AKGranularSynthesizer.m */; };
-		C43F54B61AB14045005E437A /* AKSinusoidBursts.m in Sources */ = {isa = PBXBuildFile; fileRef = C43F537B1AB14045005E437A /* AKSinusoidBursts.m */; };
-		C43F54B71AB14045005E437A /* AKMonoSoundFileLooper.m in Sources */ = {isa = PBXBuildFile; fileRef = C43F537E1AB14045005E437A /* AKMonoSoundFileLooper.m */; };
-		C43F54B81AB14045005E437A /* AKStereoSoundFileLooper.m in Sources */ = {isa = PBXBuildFile; fileRef = C43F53801AB14045005E437A /* AKStereoSoundFileLooper.m */; };
-		C43F54B91AB14045005E437A /* AKTableLooper.m in Sources */ = {isa = PBXBuildFile; fileRef = C43F53821AB14045005E437A /* AKTableLooper.m */; };
-		C43F54BA1AB14045005E437A /* AKPortamento.m in Sources */ = {isa = PBXBuildFile; fileRef = C43F53851AB14045005E437A /* AKPortamento.m */; };
-		C43F54BB1AB14045005E437A /* AKVibrato.m in Sources */ = {isa = PBXBuildFile; fileRef = C43F53871AB14045005E437A /* AKVibrato.m */; };
-		C43F54BC1AB14045005E437A /* AKFMOscillator.m in Sources */ = {isa = PBXBuildFile; fileRef = C43F538A1AB14045005E437A /* AKFMOscillator.m */; };
-		C43F54BD1AB14045005E437A /* AKLowFrequencyOscillator.m in Sources */ = {isa = PBXBuildFile; fileRef = C43F538C1AB14045005E437A /* AKLowFrequencyOscillator.m */; };
-		C43F54BE1AB14045005E437A /* AKOscillator.m in Sources */ = {isa = PBXBuildFile; fileRef = C43F538E1AB14045005E437A /* AKOscillator.m */; };
-		C43F54BF1AB14045005E437A /* AKPhasor.m in Sources */ = {isa = PBXBuildFile; fileRef = C43F53901AB14045005E437A /* AKPhasor.m */; };
-		C43F54C01AB14045005E437A /* AKVCOscillator.m in Sources */ = {isa = PBXBuildFile; fileRef = C43F53921AB14045005E437A /* AKVCOscillator.m */; };
-		C43F54C11AB14045005E437A /* AKMandolin.m in Sources */ = {isa = PBXBuildFile; fileRef = C43F53951AB14045005E437A /* AKMandolin.m */; };
-		C43F54C21AB14045005E437A /* AKMarimba.m in Sources */ = {isa = PBXBuildFile; fileRef = C43F53971AB14045005E437A /* AKMarimba.m */; };
-		C43F54C31AB14045005E437A /* AKPluckedString.m in Sources */ = {isa = PBXBuildFile; fileRef = C43F53991AB14045005E437A /* AKPluckedString.m */; };
-		C43F54C41AB14045005E437A /* AKStruckMetalBar.m in Sources */ = {isa = PBXBuildFile; fileRef = C43F539B1AB14045005E437A /* AKStruckMetalBar.m */; };
-		C43F54C51AB14045005E437A /* AKVibes.m in Sources */ = {isa = PBXBuildFile; fileRef = C43F539D1AB14045005E437A /* AKVibes.m */; };
-		C43F54C61AB14045005E437A /* AKBambooSticks.m in Sources */ = {isa = PBXBuildFile; fileRef = C43F53A01AB14045005E437A /* AKBambooSticks.m */; };
-		C43F54C71AB14045005E437A /* AKCabasa.m in Sources */ = {isa = PBXBuildFile; fileRef = C43F53A21AB14045005E437A /* AKCabasa.m */; };
-		C43F54C81AB14045005E437A /* AKCrunch.m in Sources */ = {isa = PBXBuildFile; fileRef = C43F53A41AB14045005E437A /* AKCrunch.m */; };
-		C43F54C91AB14045005E437A /* AKDroplet.m in Sources */ = {isa = PBXBuildFile; fileRef = C43F53A61AB14045005E437A /* AKDroplet.m */; };
-		C43F54CA1AB14045005E437A /* AKGuiro.m in Sources */ = {isa = PBXBuildFile; fileRef = C43F53A81AB14045005E437A /* AKGuiro.m */; };
-		C43F54CB1AB14045005E437A /* AKSandPaper.m in Sources */ = {isa = PBXBuildFile; fileRef = C43F53AA1AB14045005E437A /* AKSandPaper.m */; };
-		C43F54CC1AB14045005E437A /* AKSekere.m in Sources */ = {isa = PBXBuildFile; fileRef = C43F53AC1AB14045005E437A /* AKSekere.m */; };
-		C43F54CD1AB14045005E437A /* AKSleighbells.m in Sources */ = {isa = PBXBuildFile; fileRef = C43F53AE1AB14045005E437A /* AKSleighbells.m */; };
-		C43F54CE1AB14045005E437A /* AKStick.m in Sources */ = {isa = PBXBuildFile; fileRef = C43F53B01AB14045005E437A /* AKStick.m */; };
-		C43F54CF1AB14045005E437A /* AKTambourine.m in Sources */ = {isa = PBXBuildFile; fileRef = C43F53B21AB14045005E437A /* AKTambourine.m */; };
-		C43F54D01AB14045005E437A /* AKBeatenPlate.m in Sources */ = {isa = PBXBuildFile; fileRef = C43F53B51AB14045005E437A /* AKBeatenPlate.m */; };
-		C43F54D11AB14045005E437A /* AKBowedString.m in Sources */ = {isa = PBXBuildFile; fileRef = C43F53B71AB14045005E437A /* AKBowedString.m */; };
-		C43F54D21AB14045005E437A /* AKFlute.m in Sources */ = {isa = PBXBuildFile; fileRef = C43F53B91AB14045005E437A /* AKFlute.m */; };
-		C43F54D31AB14045005E437A /* AKSimpleWaveGuideModel.m in Sources */ = {isa = PBXBuildFile; fileRef = C43F53BB1AB14045005E437A /* AKSimpleWaveGuideModel.m */; };
-		C43F54D41AB14045005E437A /* AKInterpolatedRandomNumberPulse.m in Sources */ = {isa = PBXBuildFile; fileRef = C43F53BE1AB14045005E437A /* AKInterpolatedRandomNumberPulse.m */; };
-		C43F54D51AB14045005E437A /* AKJitter.m in Sources */ = {isa = PBXBuildFile; fileRef = C43F53C01AB14045005E437A /* AKJitter.m */; };
-		C43F54D61AB14045005E437A /* AKNoise.m in Sources */ = {isa = PBXBuildFile; fileRef = C43F53C21AB14045005E437A /* AKNoise.m */; };
-		C43F54D71AB14045005E437A /* AKRandomNumbers.m in Sources */ = {isa = PBXBuildFile; fileRef = C43F53C41AB14045005E437A /* AKRandomNumbers.m */; };
-		C43F54D81AB14045005E437A /* AKSegmentArray.m in Sources */ = {isa = PBXBuildFile; fileRef = C43F53C71AB14045005E437A /* AKSegmentArray.m */; };
-		C43F54D91AB14045005E437A /* AKSegmentArrayLoop.m in Sources */ = {isa = PBXBuildFile; fileRef = C43F53C91AB14045005E437A /* AKSegmentArrayLoop.m */; };
-		C43F54DA1AB14045005E437A /* AKAdditiveCosines.m in Sources */ = {isa = PBXBuildFile; fileRef = C43F53CC1AB14045005E437A /* AKAdditiveCosines.m */; };
-		C43F54DB1AB14045005E437A /* AKAudioInput.m in Sources */ = {isa = PBXBuildFile; fileRef = C43F53CF1AB14045005E437A /* AKAudioInput.m */; };
-		C43F54DC1AB14045005E437A /* AKAudioOutput.m in Sources */ = {isa = PBXBuildFile; fileRef = C43F53D11AB14045005E437A /* AKAudioOutput.m */; };
-		C43F54DD1AB14045005E437A /* AKFileInput.m in Sources */ = {isa = PBXBuildFile; fileRef = C43F53D31AB14045005E437A /* AKFileInput.m */; };
-		C43F54DE1AB14045005E437A /* AKLog.m in Sources */ = {isa = PBXBuildFile; fileRef = C43F53D51AB14045005E437A /* AKLog.m */; };
-		C43F54DF1AB14045005E437A /* AKMonoFileInput.m in Sources */ = {isa = PBXBuildFile; fileRef = C43F53D71AB14045005E437A /* AKMonoFileInput.m */; };
-		C43F54E01AB14045005E437A /* AKMP3FileInput.m in Sources */ = {isa = PBXBuildFile; fileRef = C43F53D91AB14045005E437A /* AKMP3FileInput.m */; };
-		C43F54E11AB14045005E437A /* AKConvolution.m in Sources */ = {isa = PBXBuildFile; fileRef = C43F53DD1AB14045005E437A /* AKConvolution.m */; };
-		C43F54E21AB14045005E437A /* AKStereoConvolution.m in Sources */ = {isa = PBXBuildFile; fileRef = C43F53DF1AB14045005E437A /* AKStereoConvolution.m */; };
-		C43F54E31AB14045005E437A /* AKDelay.m in Sources */ = {isa = PBXBuildFile; fileRef = C43F53E21AB14045005E437A /* AKDelay.m */; };
-		C43F54E41AB14045005E437A /* AKMultitapDelay.m in Sources */ = {isa = PBXBuildFile; fileRef = C43F53E41AB14045005E437A /* AKMultitapDelay.m */; };
-		C43F54E51AB14045005E437A /* AKVariableDelay.m in Sources */ = {isa = PBXBuildFile; fileRef = C43F53E61AB14045005E437A /* AKVariableDelay.m */; };
-		C43F54E61AB14045005E437A /* AKCompressor.m in Sources */ = {isa = PBXBuildFile; fileRef = C43F53E91AB14045005E437A /* AKCompressor.m */; };
-		C43F54E71AB14045005E437A /* AKDopplerEffect.m in Sources */ = {isa = PBXBuildFile; fileRef = C43F53EB1AB14045005E437A /* AKDopplerEffect.m */; };
-		C43F54E81AB14045005E437A /* AKFlanger.m in Sources */ = {isa = PBXBuildFile; fileRef = C43F53ED1AB14045005E437A /* AKFlanger.m */; };
-		C43F54E91AB14045005E437A /* AKCombFilter.m in Sources */ = {isa = PBXBuildFile; fileRef = C43F53F01AB14045005E437A /* AKCombFilter.m */; };
-		C43F54EA1AB14045005E437A /* AKDCBlock.m in Sources */ = {isa = PBXBuildFile; fileRef = C43F53F21AB14045005E437A /* AKDCBlock.m */; };
-		C43F54EB1AB14045005E437A /* AKDecimator.m in Sources */ = {isa = PBXBuildFile; fileRef = C43F53F41AB14045005E437A /* AKDecimator.m */; };
-		C43F54EC1AB14045005E437A /* AKDeclick.m in Sources */ = {isa = PBXBuildFile; fileRef = C43F53F61AB14045005E437A /* AKDeclick.m */; };
-		C43F54ED1AB14045005E437A /* AKEqualizerFilter.m in Sources */ = {isa = PBXBuildFile; fileRef = C43F53F81AB14045005E437A /* AKEqualizerFilter.m */; };
-		C43F54EE1AB14045005E437A /* AKHighPassFilter.m in Sources */ = {isa = PBXBuildFile; fileRef = C43F53FA1AB14045005E437A /* AKHighPassFilter.m */; };
-		C43F54EF1AB14045005E437A /* AKHilbertTransformer.m in Sources */ = {isa = PBXBuildFile; fileRef = C43F53FC1AB14045005E437A /* AKHilbertTransformer.m */; };
-		C43F54F01AB14045005E437A /* AKLowPassFilter.m in Sources */ = {isa = PBXBuildFile; fileRef = C43F53FE1AB14045005E437A /* AKLowPassFilter.m */; };
-		C43F54F11AB14045005E437A /* AKMoogLadder.m in Sources */ = {isa = PBXBuildFile; fileRef = C43F54001AB14045005E437A /* AKMoogLadder.m */; };
-		C43F54F21AB14045005E437A /* AKMoogVCF.m in Sources */ = {isa = PBXBuildFile; fileRef = C43F54021AB14045005E437A /* AKMoogVCF.m */; };
-		C43F54F31AB14045005E437A /* AKResonantFilter.m in Sources */ = {isa = PBXBuildFile; fileRef = C43F54041AB14045005E437A /* AKResonantFilter.m */; };
-		C43F54F41AB14045005E437A /* AKStringResonator.m in Sources */ = {isa = PBXBuildFile; fileRef = C43F54061AB14045005E437A /* AKStringResonator.m */; };
-		C43F54F51AB14045005E437A /* AKThreePoleLowpassFilter.m in Sources */ = {isa = PBXBuildFile; fileRef = C43F54081AB14045005E437A /* AKThreePoleLowpassFilter.m */; };
-		C43F54F61AB14045005E437A /* AKVariableFrequencyResponseBandPassFilter.m in Sources */ = {isa = PBXBuildFile; fileRef = C43F540A1AB14045005E437A /* AKVariableFrequencyResponseBandPassFilter.m */; };
-		C43F54F71AB14045005E437A /* AKBandPassButterworthFilter.m in Sources */ = {isa = PBXBuildFile; fileRef = C43F540D1AB14045005E437A /* AKBandPassButterworthFilter.m */; };
-		C43F54F81AB14045005E437A /* AKBandRejectButterworthFilter.m in Sources */ = {isa = PBXBuildFile; fileRef = C43F540F1AB14045005E437A /* AKBandRejectButterworthFilter.m */; };
-		C43F54F91AB14045005E437A /* AKHighPassButterworthFilter.m in Sources */ = {isa = PBXBuildFile; fileRef = C43F54111AB14045005E437A /* AKHighPassButterworthFilter.m */; };
-		C43F54FA1AB14045005E437A /* AKLowPassButterworthFilter.m in Sources */ = {isa = PBXBuildFile; fileRef = C43F54131AB14045005E437A /* AKLowPassButterworthFilter.m */; };
-		C43F54FB1AB14045005E437A /* AKBallWithinTheBoxReverb.m in Sources */ = {isa = PBXBuildFile; fileRef = C43F54161AB14045005E437A /* AKBallWithinTheBoxReverb.m */; };
-		C43F54FC1AB14045005E437A /* AKFlatFrequencyResponseReverb.m in Sources */ = {isa = PBXBuildFile; fileRef = C43F54181AB14045005E437A /* AKFlatFrequencyResponseReverb.m */; };
-		C43F54FD1AB14045005E437A /* AKParallelCombLowPassFilterReverb.m in Sources */ = {isa = PBXBuildFile; fileRef = C43F541A1AB14045005E437A /* AKParallelCombLowPassFilterReverb.m */; };
-		C43F54FE1AB14045005E437A /* AKReverb.m in Sources */ = {isa = PBXBuildFile; fileRef = C43F541C1AB14045005E437A /* AKReverb.m */; };
-		C43F54FF1AB14045005E437A /* AKBalance.m in Sources */ = {isa = PBXBuildFile; fileRef = C43F541F1AB14045005E437A /* AKBalance.m */; };
-		C43F55001AB14045005E437A /* AKMix.m in Sources */ = {isa = PBXBuildFile; fileRef = C43F54211AB14045005E437A /* AKMix.m */; };
-		C43F55011AB14045005E437A /* AKPanner.m in Sources */ = {isa = PBXBuildFile; fileRef = C43F54231AB14045005E437A /* AKPanner.m */; };
-		C43F55021AB14045005E437A /* AKAudio.m in Sources */ = {isa = PBXBuildFile; fileRef = C43F54261AB14045005E437A /* AKAudio.m */; };
-		C43F55031AB14045005E437A /* AKConstant.m in Sources */ = {isa = PBXBuildFile; fileRef = C43F54281AB14045005E437A /* AKConstant.m */; };
-		C43F55041AB14045005E437A /* AKControl.m in Sources */ = {isa = PBXBuildFile; fileRef = C43F542A1AB14045005E437A /* AKControl.m */; };
-		C43F55051AB14045005E437A /* AKFSignal.m in Sources */ = {isa = PBXBuildFile; fileRef = C43F542C1AB14045005E437A /* AKFSignal.m */; };
-		C43F55061AB14045005E437A /* AKParameter.m in Sources */ = {isa = PBXBuildFile; fileRef = C43F542E1AB14045005E437A /* AKParameter.m */; };
-		C43F55071AB14045005E437A /* AKStereoAudio.m in Sources */ = {isa = PBXBuildFile; fileRef = C43F54301AB14045005E437A /* AKStereoAudio.m */; };
-		C43F55081AB14045005E437A /* CsoundObj.m in Sources */ = {isa = PBXBuildFile; fileRef = C43F54351AB14045005E437A /* CsoundObj.m */; };
-		C43F55091AB14045005E437A /* libcsound.a in Frameworks */ = {isa = PBXBuildFile; fileRef = C43F54521AB14045005E437A /* libcsound.a */; };
-		C43F550A1AB14045005E437A /* libsndfile.a in Frameworks */ = {isa = PBXBuildFile; fileRef = C43F54531AB14045005E437A /* libsndfile.a */; };
-		C43F550B1AB14045005E437A /* LICENSE.TXT in Resources */ = {isa = PBXBuildFile; fileRef = C43F54541AB14045005E437A /* LICENSE.TXT */; };
-		C43F550F1AB14045005E437A /* AKEvent.m in Sources */ = {isa = PBXBuildFile; fileRef = C43F545D1AB14045005E437A /* AKEvent.m */; };
-		C43F55101AB14045005E437A /* AKPhrase.m in Sources */ = {isa = PBXBuildFile; fileRef = C43F545F1AB14045005E437A /* AKPhrase.m */; };
-		C43F55111AB14045005E437A /* AKSequence.m in Sources */ = {isa = PBXBuildFile; fileRef = C43F54611AB14045005E437A /* AKSequence.m */; };
-		C43F55121AB14045005E437A /* AKSoundFileTable.m in Sources */ = {isa = PBXBuildFile; fileRef = C43F54641AB14045005E437A /* AKSoundFileTable.m */; };
-		C43F55131AB14045005E437A /* AKTable.m in Sources */ = {isa = PBXBuildFile; fileRef = C43F54661AB14045005E437A /* AKTable.m */; };
-		C43F55141AB14045005E437A /* AKExponentialTableGenerator.m in Sources */ = {isa = PBXBuildFile; fileRef = C43F54691AB14045005E437A /* AKExponentialTableGenerator.m */; };
-		C43F55151AB14045005E437A /* AKFourierSeriesTableGenerator.m in Sources */ = {isa = PBXBuildFile; fileRef = C43F546B1AB14045005E437A /* AKFourierSeriesTableGenerator.m */; };
-		C43F55161AB14045005E437A /* AKHarmonicCosineTableGenerator.m in Sources */ = {isa = PBXBuildFile; fileRef = C43F546D1AB14045005E437A /* AKHarmonicCosineTableGenerator.m */; };
-		C43F55171AB14045005E437A /* AKLineTableGenerator.m in Sources */ = {isa = PBXBuildFile; fileRef = C43F546F1AB14045005E437A /* AKLineTableGenerator.m */; };
-		C43F55181AB14045005E437A /* AKRandomDistributionTableGenerator.m in Sources */ = {isa = PBXBuildFile; fileRef = C43F54711AB14045005E437A /* AKRandomDistributionTableGenerator.m */; };
-		C43F55191AB14045005E437A /* AKTableGenerator.m in Sources */ = {isa = PBXBuildFile; fileRef = C43F54731AB14045005E437A /* AKTableGenerator.m */; };
-		C43F551A1AB14045005E437A /* AKWindowTableGenerator.m in Sources */ = {isa = PBXBuildFile; fileRef = C43F54751AB14045005E437A /* AKWindowTableGenerator.m */; };
-		C43F551F1AB14045005E437A /* AKSampler.m in Sources */ = {isa = PBXBuildFile; fileRef = C43F54801AB14045005E437A /* AKSampler.m */; };
-		C43F55221AB14045005E437A /* AKTools.m in Sources */ = {isa = PBXBuildFile; fileRef = C43F54861AB14045005E437A /* AKTools.m */; };
-		C43F55241AB14045005E437A /* 808loop.wav in Resources */ = {isa = PBXBuildFile; fileRef = C43F548A1AB14045005E437A /* 808loop.wav */; };
-		C43F55251AB14045005E437A /* dish.wav in Resources */ = {isa = PBXBuildFile; fileRef = C43F548B1AB14045005E437A /* dish.wav */; };
-		C43F55261AB14045005E437A /* mandpluk.aif in Resources */ = {isa = PBXBuildFile; fileRef = C43F548C1AB14045005E437A /* mandpluk.aif */; };
-		C43F55271AB14045005E437A /* marmstk1.wav in Resources */ = {isa = PBXBuildFile; fileRef = C43F548D1AB14045005E437A /* marmstk1.wav */; };
-		C43F55281AB14045005E437A /* PianoBassDrumLoop.wav in Resources */ = {isa = PBXBuildFile; fileRef = C43F548E1AB14045005E437A /* PianoBassDrumLoop.wav */; };
-		C43F55291AB14045005E437A /* Stairwell.wav in Resources */ = {isa = PBXBuildFile; fileRef = C43F548F1AB14045005E437A /* Stairwell.wav */; };
-		C45266781AC08A53009C8F4A /* Amplifier.m in Sources */ = {isa = PBXBuildFile; fileRef = C45266571AC08A53009C8F4A /* Amplifier.m */; };
-		C45266791AC08A53009C8F4A /* StereoAmplifier.m in Sources */ = {isa = PBXBuildFile; fileRef = C45266591AC08A53009C8F4A /* StereoAmplifier.m */; };
-		C452667A1AC08A53009C8F4A /* AKAudioAnalyzer.m in Sources */ = {isa = PBXBuildFile; fileRef = C452665C1AC08A53009C8F4A /* AKAudioAnalyzer.m */; };
-		C452667B1AC08A53009C8F4A /* BambooSticks.m in Sources */ = {isa = PBXBuildFile; fileRef = C452665F1AC08A53009C8F4A /* BambooSticks.m */; };
-		C452667C1AC08A53009C8F4A /* Mandolin.m in Sources */ = {isa = PBXBuildFile; fileRef = C45266611AC08A53009C8F4A /* Mandolin.m */; };
-		C452667D1AC08A53009C8F4A /* Marimba.m in Sources */ = {isa = PBXBuildFile; fileRef = C45266631AC08A53009C8F4A /* Marimba.m */; };
-		C452667E1AC08A53009C8F4A /* PluckedString.m in Sources */ = {isa = PBXBuildFile; fileRef = C45266651AC08A53009C8F4A /* PluckedString.m */; };
-		C452667F1AC08A53009C8F4A /* Sleighbells.m in Sources */ = {isa = PBXBuildFile; fileRef = C45266671AC08A53009C8F4A /* Sleighbells.m */; };
-		C45266801AC08A53009C8F4A /* Stick.m in Sources */ = {isa = PBXBuildFile; fileRef = C45266691AC08A53009C8F4A /* Stick.m */; };
-		C45266811AC08A53009C8F4A /* StruckMetalBar.m in Sources */ = {isa = PBXBuildFile; fileRef = C452666B1AC08A53009C8F4A /* StruckMetalBar.m */; };
-		C45266831AC08A53009C8F4A /* Vibraphone.m in Sources */ = {isa = PBXBuildFile; fileRef = C452666F1AC08A53009C8F4A /* Vibraphone.m */; };
-		C45266841AC08A53009C8F4A /* ReverbProcessor.m in Sources */ = {isa = PBXBuildFile; fileRef = C45266721AC08A53009C8F4A /* ReverbProcessor.m */; };
-		C45266851AC08A53009C8F4A /* FMOscillatorInstrument.m in Sources */ = {isa = PBXBuildFile; fileRef = C45266751AC08A53009C8F4A /* FMOscillatorInstrument.m */; };
-		C45266861AC08A53009C8F4A /* VCOscillatorInstrument.m in Sources */ = {isa = PBXBuildFile; fileRef = C45266771AC08A53009C8F4A /* VCOscillatorInstrument.m */; };
-		C45266891AC1234A009C8F4A /* AKAudioOutputPlot.m in Sources */ = {isa = PBXBuildFile; fileRef = C45266881AC1234A009C8F4A /* AKAudioOutputPlot.m */; };
-		C48174D61ACFE35B00D4FAA2 /* AKPropertyLabel.m in Sources */ = {isa = PBXBuildFile; fileRef = C48174D11ACFE35B00D4FAA2 /* AKPropertyLabel.m */; };
-		C48174D71ACFE35B00D4FAA2 /* AKPropertySlider.m in Sources */ = {isa = PBXBuildFile; fileRef = C48174D31ACFE35B00D4FAA2 /* AKPropertySlider.m */; };
-		C48174D81ACFE35B00D4FAA2 /* LevelMeter.m in Sources */ = {isa = PBXBuildFile; fileRef = C48174D51ACFE35B00D4FAA2 /* LevelMeter.m */; };
-		C49D3C961AD25572000CBBCC /* Microphone.m in Sources */ = {isa = PBXBuildFile; fileRef = C49D3C951AD25572000CBBCC /* Microphone.m */; };
-		C49D3CCF1AD4A3AE000CBBCC /* Tambourine.m in Sources */ = {isa = PBXBuildFile; fileRef = C49D3CCE1AD4A3AE000CBBCC /* Tambourine.m */; };
->>>>>>> 15fee61e
 		C4BACD0C1A8FFC3100736291 /* main.m in Sources */ = {isa = PBXBuildFile; fileRef = C4BACD0B1A8FFC3100736291 /* main.m */; };
 		C4BACD0F1A8FFC3100736291 /* AppDelegate.m in Sources */ = {isa = PBXBuildFile; fileRef = C4BACD0E1A8FFC3100736291 /* AppDelegate.m */; };
 		C4BACD181A8FFC3100736291 /* Main.storyboard in Resources */ = {isa = PBXBuildFile; fileRef = C4BACD161A8FFC3100736291 /* Main.storyboard */; };
@@ -216,355 +49,6 @@
 /* End PBXContainerItemProxy section */
 
 /* Begin PBXFileReference section */
-<<<<<<< HEAD
-=======
-		C43F53231AB14045005E437A /* AKFoundation.h */ = {isa = PBXFileReference; fileEncoding = 4; lastKnownFileType = sourcecode.c.h; path = AKFoundation.h; sourceTree = "<group>"; };
-		C43F53241AB14045005E437A /* AKManager.h */ = {isa = PBXFileReference; fileEncoding = 4; lastKnownFileType = sourcecode.c.h; path = AKManager.h; sourceTree = "<group>"; };
-		C43F53251AB14045005E437A /* AKManager.m */ = {isa = PBXFileReference; fileEncoding = 4; lastKnownFileType = sourcecode.c.objc; path = AKManager.m; sourceTree = "<group>"; };
-		C43F53261AB14045005E437A /* AKOrchestra.h */ = {isa = PBXFileReference; fileEncoding = 4; lastKnownFileType = sourcecode.c.h; path = AKOrchestra.h; sourceTree = "<group>"; };
-		C43F53271AB14045005E437A /* AKOrchestra.m */ = {isa = PBXFileReference; fileEncoding = 4; lastKnownFileType = sourcecode.c.objc; path = AKOrchestra.m; sourceTree = "<group>"; };
-		C43F53281AB14045005E437A /* AudioKit.plist */ = {isa = PBXFileReference; fileEncoding = 4; lastKnownFileType = text.plist.xml; path = AudioKit.plist; sourceTree = "<group>"; };
-		C43F532A1AB14045005E437A /* AKMidi.h */ = {isa = PBXFileReference; fileEncoding = 4; lastKnownFileType = sourcecode.c.h; path = AKMidi.h; sourceTree = "<group>"; };
-		C43F532B1AB14045005E437A /* AKMidi.m */ = {isa = PBXFileReference; fileEncoding = 4; lastKnownFileType = sourcecode.c.objc; path = AKMidi.m; sourceTree = "<group>"; };
-		C43F532C1AB14045005E437A /* AKMidiListener.h */ = {isa = PBXFileReference; fileEncoding = 4; lastKnownFileType = sourcecode.c.h; path = AKMidiListener.h; sourceTree = "<group>"; };
-		C43F532E1AB14045005E437A /* AKInstrument.h */ = {isa = PBXFileReference; fileEncoding = 4; lastKnownFileType = sourcecode.c.h; path = AKInstrument.h; sourceTree = "<group>"; };
-		C43F532F1AB14045005E437A /* AKInstrument.m */ = {isa = PBXFileReference; fileEncoding = 4; lastKnownFileType = sourcecode.c.objc; path = AKInstrument.m; sourceTree = "<group>"; };
-		C43F53301AB14045005E437A /* AKInstrumentProperty.h */ = {isa = PBXFileReference; fileEncoding = 4; lastKnownFileType = sourcecode.c.h; path = AKInstrumentProperty.h; sourceTree = "<group>"; };
-		C43F53311AB14045005E437A /* AKInstrumentProperty.m */ = {isa = PBXFileReference; fileEncoding = 4; lastKnownFileType = sourcecode.c.objc; path = AKInstrumentProperty.m; sourceTree = "<group>"; };
-		C43F53331AB14045005E437A /* AKNote.h */ = {isa = PBXFileReference; fileEncoding = 4; lastKnownFileType = sourcecode.c.h; path = AKNote.h; sourceTree = "<group>"; };
-		C43F53341AB14045005E437A /* AKNote.m */ = {isa = PBXFileReference; fileEncoding = 4; lastKnownFileType = sourcecode.c.objc; path = AKNote.m; sourceTree = "<group>"; };
-		C43F53351AB14045005E437A /* AKNoteProperty.h */ = {isa = PBXFileReference; fileEncoding = 4; lastKnownFileType = sourcecode.c.h; path = AKNoteProperty.h; sourceTree = "<group>"; };
-		C43F53361AB14045005E437A /* AKNoteProperty.m */ = {isa = PBXFileReference; fileEncoding = 4; lastKnownFileType = sourcecode.c.objc; path = AKNoteProperty.m; sourceTree = "<group>"; };
-		C43F53381AB14045005E437A /* AKParameter+Operation.h */ = {isa = PBXFileReference; fileEncoding = 4; lastKnownFileType = sourcecode.c.h; path = "AKParameter+Operation.h"; sourceTree = "<group>"; };
-		C43F53391AB14045005E437A /* AKParameter+Operation.m */ = {isa = PBXFileReference; fileEncoding = 4; lastKnownFileType = sourcecode.c.objc; path = "AKParameter+Operation.m"; sourceTree = "<group>"; };
-		C43F533B1AB14045005E437A /* AKTrackedAmplitude.h */ = {isa = PBXFileReference; fileEncoding = 4; lastKnownFileType = sourcecode.c.h; path = AKTrackedAmplitude.h; sourceTree = "<group>"; };
-		C43F533C1AB14045005E437A /* AKTrackedAmplitude.m */ = {isa = PBXFileReference; fileEncoding = 4; lastKnownFileType = sourcecode.c.objc; path = AKTrackedAmplitude.m; sourceTree = "<group>"; };
-		C43F533D1AB14045005E437A /* AKTrackedAmplitudeFromFSignal.h */ = {isa = PBXFileReference; fileEncoding = 4; lastKnownFileType = sourcecode.c.h; path = AKTrackedAmplitudeFromFSignal.h; sourceTree = "<group>"; };
-		C43F533E1AB14045005E437A /* AKTrackedAmplitudeFromFSignal.m */ = {isa = PBXFileReference; fileEncoding = 4; lastKnownFileType = sourcecode.c.objc; path = AKTrackedAmplitudeFromFSignal.m; sourceTree = "<group>"; };
-		C43F533F1AB14045005E437A /* AKTrackedFrequency.h */ = {isa = PBXFileReference; fileEncoding = 4; lastKnownFileType = sourcecode.c.h; path = AKTrackedFrequency.h; sourceTree = "<group>"; };
-		C43F53401AB14045005E437A /* AKTrackedFrequency.m */ = {isa = PBXFileReference; fileEncoding = 4; lastKnownFileType = sourcecode.c.objc; path = AKTrackedFrequency.m; sourceTree = "<group>"; };
-		C43F53411AB14045005E437A /* AKTrackedFrequencyFromFSignal.h */ = {isa = PBXFileReference; fileEncoding = 4; lastKnownFileType = sourcecode.c.h; path = AKTrackedFrequencyFromFSignal.h; sourceTree = "<group>"; };
-		C43F53421AB14045005E437A /* AKTrackedFrequencyFromFSignal.m */ = {isa = PBXFileReference; fileEncoding = 4; lastKnownFileType = sourcecode.c.objc; path = AKTrackedFrequencyFromFSignal.m; sourceTree = "<group>"; };
-		C43F53441AB14045005E437A /* AKCrossSynthesizedFFT.h */ = {isa = PBXFileReference; fileEncoding = 4; lastKnownFileType = sourcecode.c.h; path = AKCrossSynthesizedFFT.h; sourceTree = "<group>"; };
-		C43F53451AB14045005E437A /* AKCrossSynthesizedFFT.m */ = {isa = PBXFileReference; fileEncoding = 4; lastKnownFileType = sourcecode.c.objc; path = AKCrossSynthesizedFFT.m; sourceTree = "<group>"; };
-		C43F53461AB14045005E437A /* AKFFT.h */ = {isa = PBXFileReference; fileEncoding = 4; lastKnownFileType = sourcecode.c.h; path = AKFFT.h; sourceTree = "<group>"; };
-		C43F53471AB14045005E437A /* AKFFT.m */ = {isa = PBXFileReference; fileEncoding = 4; lastKnownFileType = sourcecode.c.objc; path = AKFFT.m; sourceTree = "<group>"; };
-		C43F53481AB14045005E437A /* AKFFTProcessor.h */ = {isa = PBXFileReference; fileEncoding = 4; lastKnownFileType = sourcecode.c.h; path = AKFFTProcessor.h; sourceTree = "<group>"; };
-		C43F53491AB14045005E437A /* AKFFTProcessor.m */ = {isa = PBXFileReference; fileEncoding = 4; lastKnownFileType = sourcecode.c.objc; path = AKFFTProcessor.m; sourceTree = "<group>"; };
-		C43F534A1AB14045005E437A /* AKMixedFFT.h */ = {isa = PBXFileReference; fileEncoding = 4; lastKnownFileType = sourcecode.c.h; path = AKMixedFFT.h; sourceTree = "<group>"; };
-		C43F534B1AB14045005E437A /* AKMixedFFT.m */ = {isa = PBXFileReference; fileEncoding = 4; lastKnownFileType = sourcecode.c.objc; path = AKMixedFFT.m; sourceTree = "<group>"; };
-		C43F534C1AB14045005E437A /* AKPhaseLockedVocoder.h */ = {isa = PBXFileReference; fileEncoding = 4; lastKnownFileType = sourcecode.c.h; path = AKPhaseLockedVocoder.h; sourceTree = "<group>"; };
-		C43F534D1AB14045005E437A /* AKPhaseLockedVocoder.m */ = {isa = PBXFileReference; fileEncoding = 4; lastKnownFileType = sourcecode.c.objc; path = AKPhaseLockedVocoder.m; sourceTree = "<group>"; };
-		C43F534E1AB14045005E437A /* AKResynthesizedAudio.h */ = {isa = PBXFileReference; fileEncoding = 4; lastKnownFileType = sourcecode.c.h; path = AKResynthesizedAudio.h; sourceTree = "<group>"; };
-		C43F534F1AB14045005E437A /* AKResynthesizedAudio.m */ = {isa = PBXFileReference; fileEncoding = 4; lastKnownFileType = sourcecode.c.objc; path = AKResynthesizedAudio.m; sourceTree = "<group>"; };
-		C43F53501AB14045005E437A /* AKScaledFFT.h */ = {isa = PBXFileReference; fileEncoding = 4; lastKnownFileType = sourcecode.c.h; path = AKScaledFFT.h; sourceTree = "<group>"; };
-		C43F53511AB14045005E437A /* AKScaledFFT.m */ = {isa = PBXFileReference; fileEncoding = 4; lastKnownFileType = sourcecode.c.objc; path = AKScaledFFT.m; sourceTree = "<group>"; };
-		C43F53521AB14045005E437A /* AKSpectralVocoder.h */ = {isa = PBXFileReference; fileEncoding = 4; lastKnownFileType = sourcecode.c.h; path = AKSpectralVocoder.h; sourceTree = "<group>"; };
-		C43F53531AB14045005E437A /* AKSpectralVocoder.m */ = {isa = PBXFileReference; fileEncoding = 4; lastKnownFileType = sourcecode.c.objc; path = AKSpectralVocoder.m; sourceTree = "<group>"; };
-		C43F53541AB14045005E437A /* AKWarpedFFT.h */ = {isa = PBXFileReference; fileEncoding = 4; lastKnownFileType = sourcecode.c.h; path = AKWarpedFFT.h; sourceTree = "<group>"; };
-		C43F53551AB14045005E437A /* AKWarpedFFT.m */ = {isa = PBXFileReference; fileEncoding = 4; lastKnownFileType = sourcecode.c.objc; path = AKWarpedFFT.m; sourceTree = "<group>"; };
-		C43F53571AB14045005E437A /* AKAssignment.h */ = {isa = PBXFileReference; fileEncoding = 4; lastKnownFileType = sourcecode.c.h; path = AKAssignment.h; sourceTree = "<group>"; };
-		C43F53581AB14045005E437A /* AKAssignment.m */ = {isa = PBXFileReference; fileEncoding = 4; lastKnownFileType = sourcecode.c.objc; path = AKAssignment.m; sourceTree = "<group>"; };
-		C43F53591AB14045005E437A /* AKDifference.h */ = {isa = PBXFileReference; fileEncoding = 4; lastKnownFileType = sourcecode.c.h; path = AKDifference.h; sourceTree = "<group>"; };
-		C43F535A1AB14045005E437A /* AKDifference.m */ = {isa = PBXFileReference; fileEncoding = 4; lastKnownFileType = sourcecode.c.objc; path = AKDifference.m; sourceTree = "<group>"; };
-		C43F535B1AB14045005E437A /* AKInverse.h */ = {isa = PBXFileReference; fileEncoding = 4; lastKnownFileType = sourcecode.c.h; path = AKInverse.h; sourceTree = "<group>"; };
-		C43F535C1AB14045005E437A /* AKInverse.m */ = {isa = PBXFileReference; fileEncoding = 4; lastKnownFileType = sourcecode.c.objc; path = AKInverse.m; sourceTree = "<group>"; };
-		C43F535D1AB14045005E437A /* AKMaximum.h */ = {isa = PBXFileReference; fileEncoding = 4; lastKnownFileType = sourcecode.c.h; path = AKMaximum.h; sourceTree = "<group>"; };
-		C43F535E1AB14045005E437A /* AKMaximum.m */ = {isa = PBXFileReference; fileEncoding = 4; lastKnownFileType = sourcecode.c.objc; path = AKMaximum.m; sourceTree = "<group>"; };
-		C43F535F1AB14045005E437A /* AKMinimum.h */ = {isa = PBXFileReference; fileEncoding = 4; lastKnownFileType = sourcecode.c.h; path = AKMinimum.h; sourceTree = "<group>"; };
-		C43F53601AB14045005E437A /* AKMinimum.m */ = {isa = PBXFileReference; fileEncoding = 4; lastKnownFileType = sourcecode.c.objc; path = AKMinimum.m; sourceTree = "<group>"; };
-		C43F53611AB14045005E437A /* AKMultipleInputMathOperation.h */ = {isa = PBXFileReference; fileEncoding = 4; lastKnownFileType = sourcecode.c.h; path = AKMultipleInputMathOperation.h; sourceTree = "<group>"; };
-		C43F53621AB14045005E437A /* AKMultipleInputMathOperation.m */ = {isa = PBXFileReference; fileEncoding = 4; lastKnownFileType = sourcecode.c.objc; path = AKMultipleInputMathOperation.m; sourceTree = "<group>"; };
-		C43F53631AB14045005E437A /* AKProduct.h */ = {isa = PBXFileReference; fileEncoding = 4; lastKnownFileType = sourcecode.c.h; path = AKProduct.h; sourceTree = "<group>"; };
-		C43F53641AB14045005E437A /* AKProduct.m */ = {isa = PBXFileReference; fileEncoding = 4; lastKnownFileType = sourcecode.c.objc; path = AKProduct.m; sourceTree = "<group>"; };
-		C43F53651AB14045005E437A /* AKSingleInputMathOperation.h */ = {isa = PBXFileReference; fileEncoding = 4; lastKnownFileType = sourcecode.c.h; path = AKSingleInputMathOperation.h; sourceTree = "<group>"; };
-		C43F53661AB14045005E437A /* AKSingleInputMathOperation.m */ = {isa = PBXFileReference; fileEncoding = 4; lastKnownFileType = sourcecode.c.objc; path = AKSingleInputMathOperation.m; sourceTree = "<group>"; };
-		C43F53671AB14045005E437A /* AKSum.h */ = {isa = PBXFileReference; fileEncoding = 4; lastKnownFileType = sourcecode.c.h; path = AKSum.h; sourceTree = "<group>"; };
-		C43F53681AB14045005E437A /* AKSum.m */ = {isa = PBXFileReference; fileEncoding = 4; lastKnownFileType = sourcecode.c.objc; path = AKSum.m; sourceTree = "<group>"; };
-		C43F53691AB14045005E437A /* AKTableValue.h */ = {isa = PBXFileReference; fileEncoding = 4; lastKnownFileType = sourcecode.c.h; path = AKTableValue.h; sourceTree = "<group>"; };
-		C43F536A1AB14045005E437A /* AKTableValue.m */ = {isa = PBXFileReference; fileEncoding = 4; lastKnownFileType = sourcecode.c.objc; path = AKTableValue.m; sourceTree = "<group>"; };
-		C43F536D1AB14045005E437A /* AKADSREnvelope.h */ = {isa = PBXFileReference; fileEncoding = 4; lastKnownFileType = sourcecode.c.h; path = AKADSREnvelope.h; sourceTree = "<group>"; };
-		C43F536E1AB14045005E437A /* AKADSREnvelope.m */ = {isa = PBXFileReference; fileEncoding = 4; lastKnownFileType = sourcecode.c.objc; path = AKADSREnvelope.m; sourceTree = "<group>"; };
-		C43F536F1AB14045005E437A /* AKLine.h */ = {isa = PBXFileReference; fileEncoding = 4; lastKnownFileType = sourcecode.c.h; path = AKLine.h; sourceTree = "<group>"; };
-		C43F53701AB14045005E437A /* AKLine.m */ = {isa = PBXFileReference; fileEncoding = 4; lastKnownFileType = sourcecode.c.objc; path = AKLine.m; sourceTree = "<group>"; };
-		C43F53711AB14045005E437A /* AKLinearADSREnvelope.h */ = {isa = PBXFileReference; fileEncoding = 4; lastKnownFileType = sourcecode.c.h; path = AKLinearADSREnvelope.h; sourceTree = "<group>"; };
-		C43F53721AB14045005E437A /* AKLinearADSREnvelope.m */ = {isa = PBXFileReference; fileEncoding = 4; lastKnownFileType = sourcecode.c.objc; path = AKLinearADSREnvelope.m; sourceTree = "<group>"; };
-		C43F53731AB14045005E437A /* AKLinearEnvelope.h */ = {isa = PBXFileReference; fileEncoding = 4; lastKnownFileType = sourcecode.c.h; path = AKLinearEnvelope.h; sourceTree = "<group>"; };
-		C43F53741AB14045005E437A /* AKLinearEnvelope.m */ = {isa = PBXFileReference; fileEncoding = 4; lastKnownFileType = sourcecode.c.objc; path = AKLinearEnvelope.m; sourceTree = "<group>"; };
-		C43F53761AB14045005E437A /* AKGranularSynthesisTexture.h */ = {isa = PBXFileReference; fileEncoding = 4; lastKnownFileType = sourcecode.c.h; path = AKGranularSynthesisTexture.h; sourceTree = "<group>"; };
-		C43F53771AB14045005E437A /* AKGranularSynthesisTexture.m */ = {isa = PBXFileReference; fileEncoding = 4; lastKnownFileType = sourcecode.c.objc; path = AKGranularSynthesisTexture.m; sourceTree = "<group>"; };
-		C43F53781AB14045005E437A /* AKGranularSynthesizer.h */ = {isa = PBXFileReference; fileEncoding = 4; lastKnownFileType = sourcecode.c.h; path = AKGranularSynthesizer.h; sourceTree = "<group>"; };
-		C43F53791AB14045005E437A /* AKGranularSynthesizer.m */ = {isa = PBXFileReference; fileEncoding = 4; lastKnownFileType = sourcecode.c.objc; path = AKGranularSynthesizer.m; sourceTree = "<group>"; };
-		C43F537A1AB14045005E437A /* AKSinusoidBursts.h */ = {isa = PBXFileReference; fileEncoding = 4; lastKnownFileType = sourcecode.c.h; path = AKSinusoidBursts.h; sourceTree = "<group>"; };
-		C43F537B1AB14045005E437A /* AKSinusoidBursts.m */ = {isa = PBXFileReference; fileEncoding = 4; lastKnownFileType = sourcecode.c.objc; path = AKSinusoidBursts.m; sourceTree = "<group>"; };
-		C43F537D1AB14045005E437A /* AKMonoSoundFileLooper.h */ = {isa = PBXFileReference; fileEncoding = 4; lastKnownFileType = sourcecode.c.h; path = AKMonoSoundFileLooper.h; sourceTree = "<group>"; };
-		C43F537E1AB14045005E437A /* AKMonoSoundFileLooper.m */ = {isa = PBXFileReference; fileEncoding = 4; lastKnownFileType = sourcecode.c.objc; path = AKMonoSoundFileLooper.m; sourceTree = "<group>"; };
-		C43F537F1AB14045005E437A /* AKStereoSoundFileLooper.h */ = {isa = PBXFileReference; fileEncoding = 4; lastKnownFileType = sourcecode.c.h; path = AKStereoSoundFileLooper.h; sourceTree = "<group>"; };
-		C43F53801AB14045005E437A /* AKStereoSoundFileLooper.m */ = {isa = PBXFileReference; fileEncoding = 4; lastKnownFileType = sourcecode.c.objc; path = AKStereoSoundFileLooper.m; sourceTree = "<group>"; };
-		C43F53811AB14045005E437A /* AKTableLooper.h */ = {isa = PBXFileReference; fileEncoding = 4; lastKnownFileType = sourcecode.c.h; path = AKTableLooper.h; sourceTree = "<group>"; };
-		C43F53821AB14045005E437A /* AKTableLooper.m */ = {isa = PBXFileReference; fileEncoding = 4; lastKnownFileType = sourcecode.c.objc; path = AKTableLooper.m; sourceTree = "<group>"; };
-		C43F53841AB14045005E437A /* AKPortamento.h */ = {isa = PBXFileReference; fileEncoding = 4; lastKnownFileType = sourcecode.c.h; path = AKPortamento.h; sourceTree = "<group>"; };
-		C43F53851AB14045005E437A /* AKPortamento.m */ = {isa = PBXFileReference; fileEncoding = 4; lastKnownFileType = sourcecode.c.objc; path = AKPortamento.m; sourceTree = "<group>"; };
-		C43F53861AB14045005E437A /* AKVibrato.h */ = {isa = PBXFileReference; fileEncoding = 4; lastKnownFileType = sourcecode.c.h; path = AKVibrato.h; sourceTree = "<group>"; };
-		C43F53871AB14045005E437A /* AKVibrato.m */ = {isa = PBXFileReference; fileEncoding = 4; lastKnownFileType = sourcecode.c.objc; path = AKVibrato.m; sourceTree = "<group>"; };
-		C43F53891AB14045005E437A /* AKFMOscillator.h */ = {isa = PBXFileReference; fileEncoding = 4; lastKnownFileType = sourcecode.c.h; path = AKFMOscillator.h; sourceTree = "<group>"; };
-		C43F538A1AB14045005E437A /* AKFMOscillator.m */ = {isa = PBXFileReference; fileEncoding = 4; lastKnownFileType = sourcecode.c.objc; path = AKFMOscillator.m; sourceTree = "<group>"; };
-		C43F538B1AB14045005E437A /* AKLowFrequencyOscillator.h */ = {isa = PBXFileReference; fileEncoding = 4; lastKnownFileType = sourcecode.c.h; path = AKLowFrequencyOscillator.h; sourceTree = "<group>"; };
-		C43F538C1AB14045005E437A /* AKLowFrequencyOscillator.m */ = {isa = PBXFileReference; fileEncoding = 4; lastKnownFileType = sourcecode.c.objc; path = AKLowFrequencyOscillator.m; sourceTree = "<group>"; };
-		C43F538D1AB14045005E437A /* AKOscillator.h */ = {isa = PBXFileReference; fileEncoding = 4; lastKnownFileType = sourcecode.c.h; path = AKOscillator.h; sourceTree = "<group>"; };
-		C43F538E1AB14045005E437A /* AKOscillator.m */ = {isa = PBXFileReference; fileEncoding = 4; lastKnownFileType = sourcecode.c.objc; path = AKOscillator.m; sourceTree = "<group>"; };
-		C43F538F1AB14045005E437A /* AKPhasor.h */ = {isa = PBXFileReference; fileEncoding = 4; lastKnownFileType = sourcecode.c.h; path = AKPhasor.h; sourceTree = "<group>"; };
-		C43F53901AB14045005E437A /* AKPhasor.m */ = {isa = PBXFileReference; fileEncoding = 4; lastKnownFileType = sourcecode.c.objc; path = AKPhasor.m; sourceTree = "<group>"; };
-		C43F53911AB14045005E437A /* AKVCOscillator.h */ = {isa = PBXFileReference; fileEncoding = 4; lastKnownFileType = sourcecode.c.h; path = AKVCOscillator.h; sourceTree = "<group>"; };
-		C43F53921AB14045005E437A /* AKVCOscillator.m */ = {isa = PBXFileReference; fileEncoding = 4; lastKnownFileType = sourcecode.c.objc; path = AKVCOscillator.m; sourceTree = "<group>"; };
-		C43F53941AB14045005E437A /* AKMandolin.h */ = {isa = PBXFileReference; fileEncoding = 4; lastKnownFileType = sourcecode.c.h; path = AKMandolin.h; sourceTree = "<group>"; };
-		C43F53951AB14045005E437A /* AKMandolin.m */ = {isa = PBXFileReference; fileEncoding = 4; lastKnownFileType = sourcecode.c.objc; path = AKMandolin.m; sourceTree = "<group>"; };
-		C43F53961AB14045005E437A /* AKMarimba.h */ = {isa = PBXFileReference; fileEncoding = 4; lastKnownFileType = sourcecode.c.h; path = AKMarimba.h; sourceTree = "<group>"; };
-		C43F53971AB14045005E437A /* AKMarimba.m */ = {isa = PBXFileReference; fileEncoding = 4; lastKnownFileType = sourcecode.c.objc; path = AKMarimba.m; sourceTree = "<group>"; };
-		C43F53981AB14045005E437A /* AKPluckedString.h */ = {isa = PBXFileReference; fileEncoding = 4; lastKnownFileType = sourcecode.c.h; path = AKPluckedString.h; sourceTree = "<group>"; };
-		C43F53991AB14045005E437A /* AKPluckedString.m */ = {isa = PBXFileReference; fileEncoding = 4; lastKnownFileType = sourcecode.c.objc; path = AKPluckedString.m; sourceTree = "<group>"; };
-		C43F539A1AB14045005E437A /* AKStruckMetalBar.h */ = {isa = PBXFileReference; fileEncoding = 4; lastKnownFileType = sourcecode.c.h; path = AKStruckMetalBar.h; sourceTree = "<group>"; };
-		C43F539B1AB14045005E437A /* AKStruckMetalBar.m */ = {isa = PBXFileReference; fileEncoding = 4; lastKnownFileType = sourcecode.c.objc; path = AKStruckMetalBar.m; sourceTree = "<group>"; };
-		C43F539C1AB14045005E437A /* AKVibes.h */ = {isa = PBXFileReference; fileEncoding = 4; lastKnownFileType = sourcecode.c.h; path = AKVibes.h; sourceTree = "<group>"; };
-		C43F539D1AB14045005E437A /* AKVibes.m */ = {isa = PBXFileReference; fileEncoding = 4; lastKnownFileType = sourcecode.c.objc; path = AKVibes.m; sourceTree = "<group>"; };
-		C43F539F1AB14045005E437A /* AKBambooSticks.h */ = {isa = PBXFileReference; fileEncoding = 4; lastKnownFileType = sourcecode.c.h; path = AKBambooSticks.h; sourceTree = "<group>"; };
-		C43F53A01AB14045005E437A /* AKBambooSticks.m */ = {isa = PBXFileReference; fileEncoding = 4; lastKnownFileType = sourcecode.c.objc; path = AKBambooSticks.m; sourceTree = "<group>"; };
-		C43F53A11AB14045005E437A /* AKCabasa.h */ = {isa = PBXFileReference; fileEncoding = 4; lastKnownFileType = sourcecode.c.h; path = AKCabasa.h; sourceTree = "<group>"; };
-		C43F53A21AB14045005E437A /* AKCabasa.m */ = {isa = PBXFileReference; fileEncoding = 4; lastKnownFileType = sourcecode.c.objc; path = AKCabasa.m; sourceTree = "<group>"; };
-		C43F53A31AB14045005E437A /* AKCrunch.h */ = {isa = PBXFileReference; fileEncoding = 4; lastKnownFileType = sourcecode.c.h; path = AKCrunch.h; sourceTree = "<group>"; };
-		C43F53A41AB14045005E437A /* AKCrunch.m */ = {isa = PBXFileReference; fileEncoding = 4; lastKnownFileType = sourcecode.c.objc; path = AKCrunch.m; sourceTree = "<group>"; };
-		C43F53A51AB14045005E437A /* AKDroplet.h */ = {isa = PBXFileReference; fileEncoding = 4; lastKnownFileType = sourcecode.c.h; path = AKDroplet.h; sourceTree = "<group>"; };
-		C43F53A61AB14045005E437A /* AKDroplet.m */ = {isa = PBXFileReference; fileEncoding = 4; lastKnownFileType = sourcecode.c.objc; path = AKDroplet.m; sourceTree = "<group>"; };
-		C43F53A71AB14045005E437A /* AKGuiro.h */ = {isa = PBXFileReference; fileEncoding = 4; lastKnownFileType = sourcecode.c.h; path = AKGuiro.h; sourceTree = "<group>"; };
-		C43F53A81AB14045005E437A /* AKGuiro.m */ = {isa = PBXFileReference; fileEncoding = 4; lastKnownFileType = sourcecode.c.objc; path = AKGuiro.m; sourceTree = "<group>"; };
-		C43F53A91AB14045005E437A /* AKSandPaper.h */ = {isa = PBXFileReference; fileEncoding = 4; lastKnownFileType = sourcecode.c.h; path = AKSandPaper.h; sourceTree = "<group>"; };
-		C43F53AA1AB14045005E437A /* AKSandPaper.m */ = {isa = PBXFileReference; fileEncoding = 4; lastKnownFileType = sourcecode.c.objc; path = AKSandPaper.m; sourceTree = "<group>"; };
-		C43F53AB1AB14045005E437A /* AKSekere.h */ = {isa = PBXFileReference; fileEncoding = 4; lastKnownFileType = sourcecode.c.h; path = AKSekere.h; sourceTree = "<group>"; };
-		C43F53AC1AB14045005E437A /* AKSekere.m */ = {isa = PBXFileReference; fileEncoding = 4; lastKnownFileType = sourcecode.c.objc; path = AKSekere.m; sourceTree = "<group>"; };
-		C43F53AD1AB14045005E437A /* AKSleighbells.h */ = {isa = PBXFileReference; fileEncoding = 4; lastKnownFileType = sourcecode.c.h; path = AKSleighbells.h; sourceTree = "<group>"; };
-		C43F53AE1AB14045005E437A /* AKSleighbells.m */ = {isa = PBXFileReference; fileEncoding = 4; lastKnownFileType = sourcecode.c.objc; path = AKSleighbells.m; sourceTree = "<group>"; };
-		C43F53AF1AB14045005E437A /* AKStick.h */ = {isa = PBXFileReference; fileEncoding = 4; lastKnownFileType = sourcecode.c.h; path = AKStick.h; sourceTree = "<group>"; };
-		C43F53B01AB14045005E437A /* AKStick.m */ = {isa = PBXFileReference; fileEncoding = 4; lastKnownFileType = sourcecode.c.objc; path = AKStick.m; sourceTree = "<group>"; };
-		C43F53B11AB14045005E437A /* AKTambourine.h */ = {isa = PBXFileReference; fileEncoding = 4; lastKnownFileType = sourcecode.c.h; path = AKTambourine.h; sourceTree = "<group>"; };
-		C43F53B21AB14045005E437A /* AKTambourine.m */ = {isa = PBXFileReference; fileEncoding = 4; lastKnownFileType = sourcecode.c.objc; path = AKTambourine.m; sourceTree = "<group>"; };
-		C43F53B41AB14045005E437A /* AKBeatenPlate.h */ = {isa = PBXFileReference; fileEncoding = 4; lastKnownFileType = sourcecode.c.h; path = AKBeatenPlate.h; sourceTree = "<group>"; };
-		C43F53B51AB14045005E437A /* AKBeatenPlate.m */ = {isa = PBXFileReference; fileEncoding = 4; lastKnownFileType = sourcecode.c.objc; path = AKBeatenPlate.m; sourceTree = "<group>"; };
-		C43F53B61AB14045005E437A /* AKBowedString.h */ = {isa = PBXFileReference; fileEncoding = 4; lastKnownFileType = sourcecode.c.h; path = AKBowedString.h; sourceTree = "<group>"; };
-		C43F53B71AB14045005E437A /* AKBowedString.m */ = {isa = PBXFileReference; fileEncoding = 4; lastKnownFileType = sourcecode.c.objc; path = AKBowedString.m; sourceTree = "<group>"; };
-		C43F53B81AB14045005E437A /* AKFlute.h */ = {isa = PBXFileReference; fileEncoding = 4; lastKnownFileType = sourcecode.c.h; path = AKFlute.h; sourceTree = "<group>"; };
-		C43F53B91AB14045005E437A /* AKFlute.m */ = {isa = PBXFileReference; fileEncoding = 4; lastKnownFileType = sourcecode.c.objc; path = AKFlute.m; sourceTree = "<group>"; };
-		C43F53BA1AB14045005E437A /* AKSimpleWaveGuideModel.h */ = {isa = PBXFileReference; fileEncoding = 4; lastKnownFileType = sourcecode.c.h; path = AKSimpleWaveGuideModel.h; sourceTree = "<group>"; };
-		C43F53BB1AB14045005E437A /* AKSimpleWaveGuideModel.m */ = {isa = PBXFileReference; fileEncoding = 4; lastKnownFileType = sourcecode.c.objc; path = AKSimpleWaveGuideModel.m; sourceTree = "<group>"; };
-		C43F53BD1AB14045005E437A /* AKInterpolatedRandomNumberPulse.h */ = {isa = PBXFileReference; fileEncoding = 4; lastKnownFileType = sourcecode.c.h; path = AKInterpolatedRandomNumberPulse.h; sourceTree = "<group>"; };
-		C43F53BE1AB14045005E437A /* AKInterpolatedRandomNumberPulse.m */ = {isa = PBXFileReference; fileEncoding = 4; lastKnownFileType = sourcecode.c.objc; path = AKInterpolatedRandomNumberPulse.m; sourceTree = "<group>"; };
-		C43F53BF1AB14045005E437A /* AKJitter.h */ = {isa = PBXFileReference; fileEncoding = 4; lastKnownFileType = sourcecode.c.h; path = AKJitter.h; sourceTree = "<group>"; };
-		C43F53C01AB14045005E437A /* AKJitter.m */ = {isa = PBXFileReference; fileEncoding = 4; lastKnownFileType = sourcecode.c.objc; path = AKJitter.m; sourceTree = "<group>"; };
-		C43F53C11AB14045005E437A /* AKNoise.h */ = {isa = PBXFileReference; fileEncoding = 4; lastKnownFileType = sourcecode.c.h; path = AKNoise.h; sourceTree = "<group>"; };
-		C43F53C21AB14045005E437A /* AKNoise.m */ = {isa = PBXFileReference; fileEncoding = 4; lastKnownFileType = sourcecode.c.objc; path = AKNoise.m; sourceTree = "<group>"; };
-		C43F53C31AB14045005E437A /* AKRandomNumbers.h */ = {isa = PBXFileReference; fileEncoding = 4; lastKnownFileType = sourcecode.c.h; path = AKRandomNumbers.h; sourceTree = "<group>"; };
-		C43F53C41AB14045005E437A /* AKRandomNumbers.m */ = {isa = PBXFileReference; fileEncoding = 4; lastKnownFileType = sourcecode.c.objc; path = AKRandomNumbers.m; sourceTree = "<group>"; };
-		C43F53C61AB14045005E437A /* AKSegmentArray.h */ = {isa = PBXFileReference; fileEncoding = 4; lastKnownFileType = sourcecode.c.h; path = AKSegmentArray.h; sourceTree = "<group>"; };
-		C43F53C71AB14045005E437A /* AKSegmentArray.m */ = {isa = PBXFileReference; fileEncoding = 4; lastKnownFileType = sourcecode.c.objc; path = AKSegmentArray.m; sourceTree = "<group>"; };
-		C43F53C81AB14045005E437A /* AKSegmentArrayLoop.h */ = {isa = PBXFileReference; fileEncoding = 4; lastKnownFileType = sourcecode.c.h; path = AKSegmentArrayLoop.h; sourceTree = "<group>"; };
-		C43F53C91AB14045005E437A /* AKSegmentArrayLoop.m */ = {isa = PBXFileReference; fileEncoding = 4; lastKnownFileType = sourcecode.c.objc; path = AKSegmentArrayLoop.m; sourceTree = "<group>"; };
-		C43F53CB1AB14045005E437A /* AKAdditiveCosines.h */ = {isa = PBXFileReference; fileEncoding = 4; lastKnownFileType = sourcecode.c.h; path = AKAdditiveCosines.h; sourceTree = "<group>"; };
-		C43F53CC1AB14045005E437A /* AKAdditiveCosines.m */ = {isa = PBXFileReference; fileEncoding = 4; lastKnownFileType = sourcecode.c.objc; path = AKAdditiveCosines.m; sourceTree = "<group>"; };
-		C43F53CE1AB14045005E437A /* AKAudioInput.h */ = {isa = PBXFileReference; fileEncoding = 4; lastKnownFileType = sourcecode.c.h; path = AKAudioInput.h; sourceTree = "<group>"; };
-		C43F53CF1AB14045005E437A /* AKAudioInput.m */ = {isa = PBXFileReference; fileEncoding = 4; lastKnownFileType = sourcecode.c.objc; path = AKAudioInput.m; sourceTree = "<group>"; };
-		C43F53D01AB14045005E437A /* AKAudioOutput.h */ = {isa = PBXFileReference; fileEncoding = 4; lastKnownFileType = sourcecode.c.h; path = AKAudioOutput.h; sourceTree = "<group>"; };
-		C43F53D11AB14045005E437A /* AKAudioOutput.m */ = {isa = PBXFileReference; fileEncoding = 4; lastKnownFileType = sourcecode.c.objc; path = AKAudioOutput.m; sourceTree = "<group>"; };
-		C43F53D21AB14045005E437A /* AKFileInput.h */ = {isa = PBXFileReference; fileEncoding = 4; lastKnownFileType = sourcecode.c.h; path = AKFileInput.h; sourceTree = "<group>"; };
-		C43F53D31AB14045005E437A /* AKFileInput.m */ = {isa = PBXFileReference; fileEncoding = 4; lastKnownFileType = sourcecode.c.objc; path = AKFileInput.m; sourceTree = "<group>"; };
-		C43F53D41AB14045005E437A /* AKLog.h */ = {isa = PBXFileReference; fileEncoding = 4; lastKnownFileType = sourcecode.c.h; path = AKLog.h; sourceTree = "<group>"; };
-		C43F53D51AB14045005E437A /* AKLog.m */ = {isa = PBXFileReference; fileEncoding = 4; lastKnownFileType = sourcecode.c.objc; path = AKLog.m; sourceTree = "<group>"; };
-		C43F53D61AB14045005E437A /* AKMonoFileInput.h */ = {isa = PBXFileReference; fileEncoding = 4; lastKnownFileType = sourcecode.c.h; path = AKMonoFileInput.h; sourceTree = "<group>"; };
-		C43F53D71AB14045005E437A /* AKMonoFileInput.m */ = {isa = PBXFileReference; fileEncoding = 4; lastKnownFileType = sourcecode.c.objc; path = AKMonoFileInput.m; sourceTree = "<group>"; };
-		C43F53D81AB14045005E437A /* AKMP3FileInput.h */ = {isa = PBXFileReference; fileEncoding = 4; lastKnownFileType = sourcecode.c.h; path = AKMP3FileInput.h; sourceTree = "<group>"; };
-		C43F53D91AB14045005E437A /* AKMP3FileInput.m */ = {isa = PBXFileReference; fileEncoding = 4; lastKnownFileType = sourcecode.c.objc; path = AKMP3FileInput.m; sourceTree = "<group>"; };
-		C43F53DC1AB14045005E437A /* AKConvolution.h */ = {isa = PBXFileReference; fileEncoding = 4; lastKnownFileType = sourcecode.c.h; path = AKConvolution.h; sourceTree = "<group>"; };
-		C43F53DD1AB14045005E437A /* AKConvolution.m */ = {isa = PBXFileReference; fileEncoding = 4; lastKnownFileType = sourcecode.c.objc; path = AKConvolution.m; sourceTree = "<group>"; };
-		C43F53DE1AB14045005E437A /* AKStereoConvolution.h */ = {isa = PBXFileReference; fileEncoding = 4; lastKnownFileType = sourcecode.c.h; path = AKStereoConvolution.h; sourceTree = "<group>"; };
-		C43F53DF1AB14045005E437A /* AKStereoConvolution.m */ = {isa = PBXFileReference; fileEncoding = 4; lastKnownFileType = sourcecode.c.objc; path = AKStereoConvolution.m; sourceTree = "<group>"; };
-		C43F53E11AB14045005E437A /* AKDelay.h */ = {isa = PBXFileReference; fileEncoding = 4; lastKnownFileType = sourcecode.c.h; path = AKDelay.h; sourceTree = "<group>"; };
-		C43F53E21AB14045005E437A /* AKDelay.m */ = {isa = PBXFileReference; fileEncoding = 4; lastKnownFileType = sourcecode.c.objc; path = AKDelay.m; sourceTree = "<group>"; };
-		C43F53E31AB14045005E437A /* AKMultitapDelay.h */ = {isa = PBXFileReference; fileEncoding = 4; lastKnownFileType = sourcecode.c.h; path = AKMultitapDelay.h; sourceTree = "<group>"; };
-		C43F53E41AB14045005E437A /* AKMultitapDelay.m */ = {isa = PBXFileReference; fileEncoding = 4; lastKnownFileType = sourcecode.c.objc; path = AKMultitapDelay.m; sourceTree = "<group>"; };
-		C43F53E51AB14045005E437A /* AKVariableDelay.h */ = {isa = PBXFileReference; fileEncoding = 4; lastKnownFileType = sourcecode.c.h; path = AKVariableDelay.h; sourceTree = "<group>"; };
-		C43F53E61AB14045005E437A /* AKVariableDelay.m */ = {isa = PBXFileReference; fileEncoding = 4; lastKnownFileType = sourcecode.c.objc; path = AKVariableDelay.m; sourceTree = "<group>"; };
-		C43F53E81AB14045005E437A /* AKCompressor.h */ = {isa = PBXFileReference; fileEncoding = 4; lastKnownFileType = sourcecode.c.h; path = AKCompressor.h; sourceTree = "<group>"; };
-		C43F53E91AB14045005E437A /* AKCompressor.m */ = {isa = PBXFileReference; fileEncoding = 4; lastKnownFileType = sourcecode.c.objc; path = AKCompressor.m; sourceTree = "<group>"; };
-		C43F53EA1AB14045005E437A /* AKDopplerEffect.h */ = {isa = PBXFileReference; fileEncoding = 4; lastKnownFileType = sourcecode.c.h; path = AKDopplerEffect.h; sourceTree = "<group>"; };
-		C43F53EB1AB14045005E437A /* AKDopplerEffect.m */ = {isa = PBXFileReference; fileEncoding = 4; lastKnownFileType = sourcecode.c.objc; path = AKDopplerEffect.m; sourceTree = "<group>"; };
-		C43F53EC1AB14045005E437A /* AKFlanger.h */ = {isa = PBXFileReference; fileEncoding = 4; lastKnownFileType = sourcecode.c.h; path = AKFlanger.h; sourceTree = "<group>"; };
-		C43F53ED1AB14045005E437A /* AKFlanger.m */ = {isa = PBXFileReference; fileEncoding = 4; lastKnownFileType = sourcecode.c.objc; path = AKFlanger.m; sourceTree = "<group>"; };
-		C43F53EF1AB14045005E437A /* AKCombFilter.h */ = {isa = PBXFileReference; fileEncoding = 4; lastKnownFileType = sourcecode.c.h; path = AKCombFilter.h; sourceTree = "<group>"; };
-		C43F53F01AB14045005E437A /* AKCombFilter.m */ = {isa = PBXFileReference; fileEncoding = 4; lastKnownFileType = sourcecode.c.objc; path = AKCombFilter.m; sourceTree = "<group>"; };
-		C43F53F11AB14045005E437A /* AKDCBlock.h */ = {isa = PBXFileReference; fileEncoding = 4; lastKnownFileType = sourcecode.c.h; path = AKDCBlock.h; sourceTree = "<group>"; };
-		C43F53F21AB14045005E437A /* AKDCBlock.m */ = {isa = PBXFileReference; fileEncoding = 4; lastKnownFileType = sourcecode.c.objc; path = AKDCBlock.m; sourceTree = "<group>"; };
-		C43F53F31AB14045005E437A /* AKDecimator.h */ = {isa = PBXFileReference; fileEncoding = 4; lastKnownFileType = sourcecode.c.h; path = AKDecimator.h; sourceTree = "<group>"; };
-		C43F53F41AB14045005E437A /* AKDecimator.m */ = {isa = PBXFileReference; fileEncoding = 4; lastKnownFileType = sourcecode.c.objc; path = AKDecimator.m; sourceTree = "<group>"; };
-		C43F53F51AB14045005E437A /* AKDeclick.h */ = {isa = PBXFileReference; fileEncoding = 4; lastKnownFileType = sourcecode.c.h; path = AKDeclick.h; sourceTree = "<group>"; };
-		C43F53F61AB14045005E437A /* AKDeclick.m */ = {isa = PBXFileReference; fileEncoding = 4; lastKnownFileType = sourcecode.c.objc; path = AKDeclick.m; sourceTree = "<group>"; };
-		C43F53F71AB14045005E437A /* AKEqualizerFilter.h */ = {isa = PBXFileReference; fileEncoding = 4; lastKnownFileType = sourcecode.c.h; path = AKEqualizerFilter.h; sourceTree = "<group>"; };
-		C43F53F81AB14045005E437A /* AKEqualizerFilter.m */ = {isa = PBXFileReference; fileEncoding = 4; lastKnownFileType = sourcecode.c.objc; path = AKEqualizerFilter.m; sourceTree = "<group>"; };
-		C43F53F91AB14045005E437A /* AKHighPassFilter.h */ = {isa = PBXFileReference; fileEncoding = 4; lastKnownFileType = sourcecode.c.h; path = AKHighPassFilter.h; sourceTree = "<group>"; };
-		C43F53FA1AB14045005E437A /* AKHighPassFilter.m */ = {isa = PBXFileReference; fileEncoding = 4; lastKnownFileType = sourcecode.c.objc; path = AKHighPassFilter.m; sourceTree = "<group>"; };
-		C43F53FB1AB14045005E437A /* AKHilbertTransformer.h */ = {isa = PBXFileReference; fileEncoding = 4; lastKnownFileType = sourcecode.c.h; path = AKHilbertTransformer.h; sourceTree = "<group>"; };
-		C43F53FC1AB14045005E437A /* AKHilbertTransformer.m */ = {isa = PBXFileReference; fileEncoding = 4; lastKnownFileType = sourcecode.c.objc; path = AKHilbertTransformer.m; sourceTree = "<group>"; };
-		C43F53FD1AB14045005E437A /* AKLowPassFilter.h */ = {isa = PBXFileReference; fileEncoding = 4; lastKnownFileType = sourcecode.c.h; path = AKLowPassFilter.h; sourceTree = "<group>"; };
-		C43F53FE1AB14045005E437A /* AKLowPassFilter.m */ = {isa = PBXFileReference; fileEncoding = 4; lastKnownFileType = sourcecode.c.objc; path = AKLowPassFilter.m; sourceTree = "<group>"; };
-		C43F53FF1AB14045005E437A /* AKMoogLadder.h */ = {isa = PBXFileReference; fileEncoding = 4; lastKnownFileType = sourcecode.c.h; path = AKMoogLadder.h; sourceTree = "<group>"; };
-		C43F54001AB14045005E437A /* AKMoogLadder.m */ = {isa = PBXFileReference; fileEncoding = 4; lastKnownFileType = sourcecode.c.objc; path = AKMoogLadder.m; sourceTree = "<group>"; };
-		C43F54011AB14045005E437A /* AKMoogVCF.h */ = {isa = PBXFileReference; fileEncoding = 4; lastKnownFileType = sourcecode.c.h; path = AKMoogVCF.h; sourceTree = "<group>"; };
-		C43F54021AB14045005E437A /* AKMoogVCF.m */ = {isa = PBXFileReference; fileEncoding = 4; lastKnownFileType = sourcecode.c.objc; path = AKMoogVCF.m; sourceTree = "<group>"; };
-		C43F54031AB14045005E437A /* AKResonantFilter.h */ = {isa = PBXFileReference; fileEncoding = 4; lastKnownFileType = sourcecode.c.h; path = AKResonantFilter.h; sourceTree = "<group>"; };
-		C43F54041AB14045005E437A /* AKResonantFilter.m */ = {isa = PBXFileReference; fileEncoding = 4; lastKnownFileType = sourcecode.c.objc; path = AKResonantFilter.m; sourceTree = "<group>"; };
-		C43F54051AB14045005E437A /* AKStringResonator.h */ = {isa = PBXFileReference; fileEncoding = 4; lastKnownFileType = sourcecode.c.h; path = AKStringResonator.h; sourceTree = "<group>"; };
-		C43F54061AB14045005E437A /* AKStringResonator.m */ = {isa = PBXFileReference; fileEncoding = 4; lastKnownFileType = sourcecode.c.objc; path = AKStringResonator.m; sourceTree = "<group>"; };
-		C43F54071AB14045005E437A /* AKThreePoleLowpassFilter.h */ = {isa = PBXFileReference; fileEncoding = 4; lastKnownFileType = sourcecode.c.h; path = AKThreePoleLowpassFilter.h; sourceTree = "<group>"; };
-		C43F54081AB14045005E437A /* AKThreePoleLowpassFilter.m */ = {isa = PBXFileReference; fileEncoding = 4; lastKnownFileType = sourcecode.c.objc; path = AKThreePoleLowpassFilter.m; sourceTree = "<group>"; };
-		C43F54091AB14045005E437A /* AKVariableFrequencyResponseBandPassFilter.h */ = {isa = PBXFileReference; fileEncoding = 4; lastKnownFileType = sourcecode.c.h; path = AKVariableFrequencyResponseBandPassFilter.h; sourceTree = "<group>"; };
-		C43F540A1AB14045005E437A /* AKVariableFrequencyResponseBandPassFilter.m */ = {isa = PBXFileReference; fileEncoding = 4; lastKnownFileType = sourcecode.c.objc; path = AKVariableFrequencyResponseBandPassFilter.m; sourceTree = "<group>"; };
-		C43F540C1AB14045005E437A /* AKBandPassButterworthFilter.h */ = {isa = PBXFileReference; fileEncoding = 4; lastKnownFileType = sourcecode.c.h; path = AKBandPassButterworthFilter.h; sourceTree = "<group>"; };
-		C43F540D1AB14045005E437A /* AKBandPassButterworthFilter.m */ = {isa = PBXFileReference; fileEncoding = 4; lastKnownFileType = sourcecode.c.objc; path = AKBandPassButterworthFilter.m; sourceTree = "<group>"; };
-		C43F540E1AB14045005E437A /* AKBandRejectButterworthFilter.h */ = {isa = PBXFileReference; fileEncoding = 4; lastKnownFileType = sourcecode.c.h; path = AKBandRejectButterworthFilter.h; sourceTree = "<group>"; };
-		C43F540F1AB14045005E437A /* AKBandRejectButterworthFilter.m */ = {isa = PBXFileReference; fileEncoding = 4; lastKnownFileType = sourcecode.c.objc; path = AKBandRejectButterworthFilter.m; sourceTree = "<group>"; };
-		C43F54101AB14045005E437A /* AKHighPassButterworthFilter.h */ = {isa = PBXFileReference; fileEncoding = 4; lastKnownFileType = sourcecode.c.h; path = AKHighPassButterworthFilter.h; sourceTree = "<group>"; };
-		C43F54111AB14045005E437A /* AKHighPassButterworthFilter.m */ = {isa = PBXFileReference; fileEncoding = 4; lastKnownFileType = sourcecode.c.objc; path = AKHighPassButterworthFilter.m; sourceTree = "<group>"; };
-		C43F54121AB14045005E437A /* AKLowPassButterworthFilter.h */ = {isa = PBXFileReference; fileEncoding = 4; lastKnownFileType = sourcecode.c.h; path = AKLowPassButterworthFilter.h; sourceTree = "<group>"; };
-		C43F54131AB14045005E437A /* AKLowPassButterworthFilter.m */ = {isa = PBXFileReference; fileEncoding = 4; lastKnownFileType = sourcecode.c.objc; path = AKLowPassButterworthFilter.m; sourceTree = "<group>"; };
-		C43F54151AB14045005E437A /* AKBallWithinTheBoxReverb.h */ = {isa = PBXFileReference; fileEncoding = 4; lastKnownFileType = sourcecode.c.h; path = AKBallWithinTheBoxReverb.h; sourceTree = "<group>"; };
-		C43F54161AB14045005E437A /* AKBallWithinTheBoxReverb.m */ = {isa = PBXFileReference; fileEncoding = 4; lastKnownFileType = sourcecode.c.objc; path = AKBallWithinTheBoxReverb.m; sourceTree = "<group>"; };
-		C43F54171AB14045005E437A /* AKFlatFrequencyResponseReverb.h */ = {isa = PBXFileReference; fileEncoding = 4; lastKnownFileType = sourcecode.c.h; path = AKFlatFrequencyResponseReverb.h; sourceTree = "<group>"; };
-		C43F54181AB14045005E437A /* AKFlatFrequencyResponseReverb.m */ = {isa = PBXFileReference; fileEncoding = 4; lastKnownFileType = sourcecode.c.objc; path = AKFlatFrequencyResponseReverb.m; sourceTree = "<group>"; };
-		C43F54191AB14045005E437A /* AKParallelCombLowPassFilterReverb.h */ = {isa = PBXFileReference; fileEncoding = 4; lastKnownFileType = sourcecode.c.h; path = AKParallelCombLowPassFilterReverb.h; sourceTree = "<group>"; };
-		C43F541A1AB14045005E437A /* AKParallelCombLowPassFilterReverb.m */ = {isa = PBXFileReference; fileEncoding = 4; lastKnownFileType = sourcecode.c.objc; path = AKParallelCombLowPassFilterReverb.m; sourceTree = "<group>"; };
-		C43F541B1AB14045005E437A /* AKReverb.h */ = {isa = PBXFileReference; fileEncoding = 4; lastKnownFileType = sourcecode.c.h; path = AKReverb.h; sourceTree = "<group>"; };
-		C43F541C1AB14045005E437A /* AKReverb.m */ = {isa = PBXFileReference; fileEncoding = 4; lastKnownFileType = sourcecode.c.objc; path = AKReverb.m; sourceTree = "<group>"; };
-		C43F541E1AB14045005E437A /* AKBalance.h */ = {isa = PBXFileReference; fileEncoding = 4; lastKnownFileType = sourcecode.c.h; path = AKBalance.h; sourceTree = "<group>"; };
-		C43F541F1AB14045005E437A /* AKBalance.m */ = {isa = PBXFileReference; fileEncoding = 4; lastKnownFileType = sourcecode.c.objc; path = AKBalance.m; sourceTree = "<group>"; };
-		C43F54201AB14045005E437A /* AKMix.h */ = {isa = PBXFileReference; fileEncoding = 4; lastKnownFileType = sourcecode.c.h; path = AKMix.h; sourceTree = "<group>"; };
-		C43F54211AB14045005E437A /* AKMix.m */ = {isa = PBXFileReference; fileEncoding = 4; lastKnownFileType = sourcecode.c.objc; path = AKMix.m; sourceTree = "<group>"; };
-		C43F54221AB14045005E437A /* AKPanner.h */ = {isa = PBXFileReference; fileEncoding = 4; lastKnownFileType = sourcecode.c.h; path = AKPanner.h; sourceTree = "<group>"; };
-		C43F54231AB14045005E437A /* AKPanner.m */ = {isa = PBXFileReference; fileEncoding = 4; lastKnownFileType = sourcecode.c.objc; path = AKPanner.m; sourceTree = "<group>"; };
-		C43F54251AB14045005E437A /* AKAudio.h */ = {isa = PBXFileReference; fileEncoding = 4; lastKnownFileType = sourcecode.c.h; path = AKAudio.h; sourceTree = "<group>"; };
-		C43F54261AB14045005E437A /* AKAudio.m */ = {isa = PBXFileReference; fileEncoding = 4; lastKnownFileType = sourcecode.c.objc; path = AKAudio.m; sourceTree = "<group>"; };
-		C43F54271AB14045005E437A /* AKConstant.h */ = {isa = PBXFileReference; fileEncoding = 4; lastKnownFileType = sourcecode.c.h; path = AKConstant.h; sourceTree = "<group>"; };
-		C43F54281AB14045005E437A /* AKConstant.m */ = {isa = PBXFileReference; fileEncoding = 4; lastKnownFileType = sourcecode.c.objc; path = AKConstant.m; sourceTree = "<group>"; };
-		C43F54291AB14045005E437A /* AKControl.h */ = {isa = PBXFileReference; fileEncoding = 4; lastKnownFileType = sourcecode.c.h; path = AKControl.h; sourceTree = "<group>"; };
-		C43F542A1AB14045005E437A /* AKControl.m */ = {isa = PBXFileReference; fileEncoding = 4; lastKnownFileType = sourcecode.c.objc; path = AKControl.m; sourceTree = "<group>"; };
-		C43F542B1AB14045005E437A /* AKFSignal.h */ = {isa = PBXFileReference; fileEncoding = 4; lastKnownFileType = sourcecode.c.h; path = AKFSignal.h; sourceTree = "<group>"; };
-		C43F542C1AB14045005E437A /* AKFSignal.m */ = {isa = PBXFileReference; fileEncoding = 4; lastKnownFileType = sourcecode.c.objc; path = AKFSignal.m; sourceTree = "<group>"; };
-		C43F542D1AB14045005E437A /* AKParameter.h */ = {isa = PBXFileReference; fileEncoding = 4; lastKnownFileType = sourcecode.c.h; path = AKParameter.h; sourceTree = "<group>"; };
-		C43F542E1AB14045005E437A /* AKParameter.m */ = {isa = PBXFileReference; fileEncoding = 4; lastKnownFileType = sourcecode.c.objc; path = AKParameter.m; sourceTree = "<group>"; };
-		C43F542F1AB14045005E437A /* AKStereoAudio.h */ = {isa = PBXFileReference; fileEncoding = 4; lastKnownFileType = sourcecode.c.h; path = AKStereoAudio.h; sourceTree = "<group>"; };
-		C43F54301AB14045005E437A /* AKStereoAudio.m */ = {isa = PBXFileReference; fileEncoding = 4; lastKnownFileType = sourcecode.c.objc; path = AKStereoAudio.m; sourceTree = "<group>"; };
-		C43F54341AB14045005E437A /* CsoundObj.h */ = {isa = PBXFileReference; fileEncoding = 4; lastKnownFileType = sourcecode.c.h; path = CsoundObj.h; sourceTree = "<group>"; };
-		C43F54351AB14045005E437A /* CsoundObj.m */ = {isa = PBXFileReference; fileEncoding = 4; lastKnownFileType = sourcecode.c.objc; path = CsoundObj.m; sourceTree = "<group>"; };
-		C43F54371AB14045005E437A /* cfgvar.h */ = {isa = PBXFileReference; fileEncoding = 4; lastKnownFileType = sourcecode.c.h; path = cfgvar.h; sourceTree = "<group>"; };
-		C43F54381AB14045005E437A /* CppSound.hpp */ = {isa = PBXFileReference; fileEncoding = 4; lastKnownFileType = sourcecode.cpp.h; path = CppSound.hpp; sourceTree = "<group>"; };
-		C43F54391AB14045005E437A /* cs_par_structs.h */ = {isa = PBXFileReference; fileEncoding = 4; lastKnownFileType = sourcecode.c.h; path = cs_par_structs.h; sourceTree = "<group>"; };
-		C43F543A1AB14045005E437A /* cscore.h */ = {isa = PBXFileReference; fileEncoding = 4; lastKnownFileType = sourcecode.c.h; path = cscore.h; sourceTree = "<group>"; };
-		C43F543B1AB14045005E437A /* csdebug.h */ = {isa = PBXFileReference; fileEncoding = 4; lastKnownFileType = sourcecode.c.h; path = csdebug.h; sourceTree = "<group>"; };
-		C43F543C1AB14045005E437A /* csdl.h */ = {isa = PBXFileReference; fileEncoding = 4; lastKnownFileType = sourcecode.c.h; path = csdl.h; sourceTree = "<group>"; };
-		C43F543D1AB14045005E437A /* csound.h */ = {isa = PBXFileReference; fileEncoding = 4; lastKnownFileType = sourcecode.c.h; path = csound.h; sourceTree = "<group>"; };
-		C43F543E1AB14045005E437A /* csound.hpp */ = {isa = PBXFileReference; fileEncoding = 4; lastKnownFileType = sourcecode.cpp.h; path = csound.hpp; sourceTree = "<group>"; };
-		C43F543F1AB14045005E437A /* csound_data_structures.h */ = {isa = PBXFileReference; fileEncoding = 4; lastKnownFileType = sourcecode.c.h; path = csound_data_structures.h; sourceTree = "<group>"; };
-		C43F54401AB14045005E437A /* csound_standard_types.h */ = {isa = PBXFileReference; fileEncoding = 4; lastKnownFileType = sourcecode.c.h; path = csound_standard_types.h; sourceTree = "<group>"; };
-		C43F54411AB14045005E437A /* csound_type_system.h */ = {isa = PBXFileReference; fileEncoding = 4; lastKnownFileType = sourcecode.c.h; path = csound_type_system.h; sourceTree = "<group>"; };
-		C43F54421AB14045005E437A /* csoundCore.h */ = {isa = PBXFileReference; fileEncoding = 4; lastKnownFileType = sourcecode.c.h; path = csoundCore.h; sourceTree = "<group>"; };
-		C43F54431AB14045005E437A /* CsoundFile.hpp */ = {isa = PBXFileReference; fileEncoding = 4; lastKnownFileType = sourcecode.cpp.h; path = CsoundFile.hpp; sourceTree = "<group>"; };
-		C43F54441AB14045005E437A /* cwindow.h */ = {isa = PBXFileReference; fileEncoding = 4; lastKnownFileType = sourcecode.c.h; path = cwindow.h; sourceTree = "<group>"; };
-		C43F54451AB14045005E437A /* filebuilding.h */ = {isa = PBXFileReference; fileEncoding = 4; lastKnownFileType = sourcecode.c.h; path = filebuilding.h; sourceTree = "<group>"; };
-		C43F54461AB14045005E437A /* float-version.h */ = {isa = PBXFileReference; fileEncoding = 4; lastKnownFileType = sourcecode.c.h; path = "float-version.h"; sourceTree = "<group>"; };
-		C43F54471AB14045005E437A /* interlocks.h */ = {isa = PBXFileReference; fileEncoding = 4; lastKnownFileType = sourcecode.c.h; path = interlocks.h; sourceTree = "<group>"; };
-		C43F54481AB14045005E437A /* msg_attr.h */ = {isa = PBXFileReference; fileEncoding = 4; lastKnownFileType = sourcecode.c.h; path = msg_attr.h; sourceTree = "<group>"; };
-		C43F54491AB14045005E437A /* OpcodeBase.hpp */ = {isa = PBXFileReference; fileEncoding = 4; lastKnownFileType = sourcecode.cpp.h; path = OpcodeBase.hpp; sourceTree = "<group>"; };
-		C43F544A1AB14045005E437A /* pools.h */ = {isa = PBXFileReference; fileEncoding = 4; lastKnownFileType = sourcecode.c.h; path = pools.h; sourceTree = "<group>"; };
-		C43F544B1AB14045005E437A /* pstream.h */ = {isa = PBXFileReference; fileEncoding = 4; lastKnownFileType = sourcecode.c.h; path = pstream.h; sourceTree = "<group>"; };
-		C43F544C1AB14045005E437A /* pvfileio.h */ = {isa = PBXFileReference; fileEncoding = 4; lastKnownFileType = sourcecode.c.h; path = pvfileio.h; sourceTree = "<group>"; };
-		C43F544D1AB14045005E437A /* soundio.h */ = {isa = PBXFileReference; fileEncoding = 4; lastKnownFileType = sourcecode.c.h; path = soundio.h; sourceTree = "<group>"; };
-		C43F544E1AB14045005E437A /* sysdep.h */ = {isa = PBXFileReference; fileEncoding = 4; lastKnownFileType = sourcecode.c.h; path = sysdep.h; sourceTree = "<group>"; };
-		C43F544F1AB14045005E437A /* text.h */ = {isa = PBXFileReference; fileEncoding = 4; lastKnownFileType = sourcecode.c.h; path = text.h; sourceTree = "<group>"; };
-		C43F54501AB14045005E437A /* version.h */ = {isa = PBXFileReference; fileEncoding = 4; lastKnownFileType = sourcecode.c.h; path = version.h; sourceTree = "<group>"; };
-		C43F54521AB14045005E437A /* libcsound.a */ = {isa = PBXFileReference; lastKnownFileType = archive.ar; path = libcsound.a; sourceTree = "<group>"; };
-		C43F54531AB14045005E437A /* libsndfile.a */ = {isa = PBXFileReference; lastKnownFileType = archive.ar; path = libsndfile.a; sourceTree = "<group>"; };
-		C43F54541AB14045005E437A /* LICENSE.TXT */ = {isa = PBXFileReference; fileEncoding = 4; lastKnownFileType = text; path = LICENSE.TXT; sourceTree = "<group>"; };
-		C43F545C1AB14045005E437A /* AKEvent.h */ = {isa = PBXFileReference; fileEncoding = 4; lastKnownFileType = sourcecode.c.h; path = AKEvent.h; sourceTree = "<group>"; };
-		C43F545D1AB14045005E437A /* AKEvent.m */ = {isa = PBXFileReference; fileEncoding = 4; lastKnownFileType = sourcecode.c.objc; path = AKEvent.m; sourceTree = "<group>"; };
-		C43F545E1AB14045005E437A /* AKPhrase.h */ = {isa = PBXFileReference; fileEncoding = 4; lastKnownFileType = sourcecode.c.h; path = AKPhrase.h; sourceTree = "<group>"; };
-		C43F545F1AB14045005E437A /* AKPhrase.m */ = {isa = PBXFileReference; fileEncoding = 4; lastKnownFileType = sourcecode.c.objc; path = AKPhrase.m; sourceTree = "<group>"; };
-		C43F54601AB14045005E437A /* AKSequence.h */ = {isa = PBXFileReference; fileEncoding = 4; lastKnownFileType = sourcecode.c.h; path = AKSequence.h; sourceTree = "<group>"; };
-		C43F54611AB14045005E437A /* AKSequence.m */ = {isa = PBXFileReference; fileEncoding = 4; lastKnownFileType = sourcecode.c.objc; path = AKSequence.m; sourceTree = "<group>"; };
-		C43F54631AB14045005E437A /* AKSoundFileTable.h */ = {isa = PBXFileReference; fileEncoding = 4; lastKnownFileType = sourcecode.c.h; path = AKSoundFileTable.h; sourceTree = "<group>"; };
-		C43F54641AB14045005E437A /* AKSoundFileTable.m */ = {isa = PBXFileReference; fileEncoding = 4; lastKnownFileType = sourcecode.c.objc; path = AKSoundFileTable.m; sourceTree = "<group>"; };
-		C43F54651AB14045005E437A /* AKTable.h */ = {isa = PBXFileReference; fileEncoding = 4; lastKnownFileType = sourcecode.c.h; path = AKTable.h; sourceTree = "<group>"; };
-		C43F54661AB14045005E437A /* AKTable.m */ = {isa = PBXFileReference; fileEncoding = 4; lastKnownFileType = sourcecode.c.objc; path = AKTable.m; sourceTree = "<group>"; };
-		C43F54681AB14045005E437A /* AKExponentialTableGenerator.h */ = {isa = PBXFileReference; fileEncoding = 4; lastKnownFileType = sourcecode.c.h; path = AKExponentialTableGenerator.h; sourceTree = "<group>"; };
-		C43F54691AB14045005E437A /* AKExponentialTableGenerator.m */ = {isa = PBXFileReference; fileEncoding = 4; lastKnownFileType = sourcecode.c.objc; path = AKExponentialTableGenerator.m; sourceTree = "<group>"; };
-		C43F546A1AB14045005E437A /* AKFourierSeriesTableGenerator.h */ = {isa = PBXFileReference; fileEncoding = 4; lastKnownFileType = sourcecode.c.h; path = AKFourierSeriesTableGenerator.h; sourceTree = "<group>"; };
-		C43F546B1AB14045005E437A /* AKFourierSeriesTableGenerator.m */ = {isa = PBXFileReference; fileEncoding = 4; lastKnownFileType = sourcecode.c.objc; path = AKFourierSeriesTableGenerator.m; sourceTree = "<group>"; };
-		C43F546C1AB14045005E437A /* AKHarmonicCosineTableGenerator.h */ = {isa = PBXFileReference; fileEncoding = 4; lastKnownFileType = sourcecode.c.h; path = AKHarmonicCosineTableGenerator.h; sourceTree = "<group>"; };
-		C43F546D1AB14045005E437A /* AKHarmonicCosineTableGenerator.m */ = {isa = PBXFileReference; fileEncoding = 4; lastKnownFileType = sourcecode.c.objc; path = AKHarmonicCosineTableGenerator.m; sourceTree = "<group>"; };
-		C43F546E1AB14045005E437A /* AKLineTableGenerator.h */ = {isa = PBXFileReference; fileEncoding = 4; lastKnownFileType = sourcecode.c.h; path = AKLineTableGenerator.h; sourceTree = "<group>"; };
-		C43F546F1AB14045005E437A /* AKLineTableGenerator.m */ = {isa = PBXFileReference; fileEncoding = 4; lastKnownFileType = sourcecode.c.objc; path = AKLineTableGenerator.m; sourceTree = "<group>"; };
-		C43F54701AB14045005E437A /* AKRandomDistributionTableGenerator.h */ = {isa = PBXFileReference; fileEncoding = 4; lastKnownFileType = sourcecode.c.h; path = AKRandomDistributionTableGenerator.h; sourceTree = "<group>"; };
-		C43F54711AB14045005E437A /* AKRandomDistributionTableGenerator.m */ = {isa = PBXFileReference; fileEncoding = 4; lastKnownFileType = sourcecode.c.objc; path = AKRandomDistributionTableGenerator.m; sourceTree = "<group>"; };
-		C43F54721AB14045005E437A /* AKTableGenerator.h */ = {isa = PBXFileReference; fileEncoding = 4; lastKnownFileType = sourcecode.c.h; path = AKTableGenerator.h; sourceTree = "<group>"; };
-		C43F54731AB14045005E437A /* AKTableGenerator.m */ = {isa = PBXFileReference; fileEncoding = 4; lastKnownFileType = sourcecode.c.objc; path = AKTableGenerator.m; sourceTree = "<group>"; };
-		C43F54741AB14045005E437A /* AKWindowTableGenerator.h */ = {isa = PBXFileReference; fileEncoding = 4; lastKnownFileType = sourcecode.c.h; path = AKWindowTableGenerator.h; sourceTree = "<group>"; };
-		C43F54751AB14045005E437A /* AKWindowTableGenerator.m */ = {isa = PBXFileReference; fileEncoding = 4; lastKnownFileType = sourcecode.c.objc; path = AKWindowTableGenerator.m; sourceTree = "<group>"; };
-		C43F547F1AB14045005E437A /* AKSampler.h */ = {isa = PBXFileReference; fileEncoding = 4; lastKnownFileType = sourcecode.c.h; path = AKSampler.h; sourceTree = "<group>"; };
-		C43F54801AB14045005E437A /* AKSampler.m */ = {isa = PBXFileReference; fileEncoding = 4; lastKnownFileType = sourcecode.c.objc; path = AKSampler.m; sourceTree = "<group>"; };
-		C43F54851AB14045005E437A /* AKTools.h */ = {isa = PBXFileReference; fileEncoding = 4; lastKnownFileType = sourcecode.c.h; path = AKTools.h; sourceTree = "<group>"; };
-		C43F54861AB14045005E437A /* AKTools.m */ = {isa = PBXFileReference; fileEncoding = 4; lastKnownFileType = sourcecode.c.objc; path = AKTools.m; sourceTree = "<group>"; };
-		C43F548A1AB14045005E437A /* 808loop.wav */ = {isa = PBXFileReference; lastKnownFileType = audio.wav; path = 808loop.wav; sourceTree = "<group>"; };
-		C43F548B1AB14045005E437A /* dish.wav */ = {isa = PBXFileReference; lastKnownFileType = audio.wav; path = dish.wav; sourceTree = "<group>"; };
-		C43F548C1AB14045005E437A /* mandpluk.aif */ = {isa = PBXFileReference; lastKnownFileType = file; path = mandpluk.aif; sourceTree = "<group>"; };
-		C43F548D1AB14045005E437A /* marmstk1.wav */ = {isa = PBXFileReference; lastKnownFileType = audio.wav; path = marmstk1.wav; sourceTree = "<group>"; };
-		C43F548E1AB14045005E437A /* PianoBassDrumLoop.wav */ = {isa = PBXFileReference; lastKnownFileType = audio.wav; path = PianoBassDrumLoop.wav; sourceTree = "<group>"; };
-		C43F548F1AB14045005E437A /* Stairwell.wav */ = {isa = PBXFileReference; lastKnownFileType = audio.wav; path = Stairwell.wav; sourceTree = "<group>"; };
-		C45266561AC08A53009C8F4A /* Amplifier.h */ = {isa = PBXFileReference; fileEncoding = 4; lastKnownFileType = sourcecode.c.h; path = Amplifier.h; sourceTree = "<group>"; };
-		C45266571AC08A53009C8F4A /* Amplifier.m */ = {isa = PBXFileReference; fileEncoding = 4; lastKnownFileType = sourcecode.c.objc; path = Amplifier.m; sourceTree = "<group>"; };
-		C45266581AC08A53009C8F4A /* StereoAmplifier.h */ = {isa = PBXFileReference; fileEncoding = 4; lastKnownFileType = sourcecode.c.h; path = StereoAmplifier.h; sourceTree = "<group>"; };
-		C45266591AC08A53009C8F4A /* StereoAmplifier.m */ = {isa = PBXFileReference; fileEncoding = 4; lastKnownFileType = sourcecode.c.objc; path = StereoAmplifier.m; sourceTree = "<group>"; };
-		C452665B1AC08A53009C8F4A /* AKAudioAnalyzer.h */ = {isa = PBXFileReference; fileEncoding = 4; lastKnownFileType = sourcecode.c.h; path = AKAudioAnalyzer.h; sourceTree = "<group>"; };
-		C452665C1AC08A53009C8F4A /* AKAudioAnalyzer.m */ = {isa = PBXFileReference; fileEncoding = 4; lastKnownFileType = sourcecode.c.objc; path = AKAudioAnalyzer.m; sourceTree = "<group>"; };
-		C452665E1AC08A53009C8F4A /* BambooSticks.h */ = {isa = PBXFileReference; fileEncoding = 4; lastKnownFileType = sourcecode.c.h; path = BambooSticks.h; sourceTree = "<group>"; };
-		C452665F1AC08A53009C8F4A /* BambooSticks.m */ = {isa = PBXFileReference; fileEncoding = 4; lastKnownFileType = sourcecode.c.objc; path = BambooSticks.m; sourceTree = "<group>"; };
-		C45266601AC08A53009C8F4A /* Mandolin.h */ = {isa = PBXFileReference; fileEncoding = 4; lastKnownFileType = sourcecode.c.h; path = Mandolin.h; sourceTree = "<group>"; };
-		C45266611AC08A53009C8F4A /* Mandolin.m */ = {isa = PBXFileReference; fileEncoding = 4; lastKnownFileType = sourcecode.c.objc; path = Mandolin.m; sourceTree = "<group>"; };
-		C45266621AC08A53009C8F4A /* Marimba.h */ = {isa = PBXFileReference; fileEncoding = 4; lastKnownFileType = sourcecode.c.h; path = Marimba.h; sourceTree = "<group>"; };
-		C45266631AC08A53009C8F4A /* Marimba.m */ = {isa = PBXFileReference; fileEncoding = 4; lastKnownFileType = sourcecode.c.objc; path = Marimba.m; sourceTree = "<group>"; };
-		C45266641AC08A53009C8F4A /* PluckedString.h */ = {isa = PBXFileReference; fileEncoding = 4; lastKnownFileType = sourcecode.c.h; path = PluckedString.h; sourceTree = "<group>"; };
-		C45266651AC08A53009C8F4A /* PluckedString.m */ = {isa = PBXFileReference; fileEncoding = 4; lastKnownFileType = sourcecode.c.objc; path = PluckedString.m; sourceTree = "<group>"; };
-		C45266661AC08A53009C8F4A /* Sleighbells.h */ = {isa = PBXFileReference; fileEncoding = 4; lastKnownFileType = sourcecode.c.h; path = Sleighbells.h; sourceTree = "<group>"; };
-		C45266671AC08A53009C8F4A /* Sleighbells.m */ = {isa = PBXFileReference; fileEncoding = 4; lastKnownFileType = sourcecode.c.objc; path = Sleighbells.m; sourceTree = "<group>"; };
-		C45266681AC08A53009C8F4A /* Stick.h */ = {isa = PBXFileReference; fileEncoding = 4; lastKnownFileType = sourcecode.c.h; path = Stick.h; sourceTree = "<group>"; };
-		C45266691AC08A53009C8F4A /* Stick.m */ = {isa = PBXFileReference; fileEncoding = 4; lastKnownFileType = sourcecode.c.objc; path = Stick.m; sourceTree = "<group>"; };
-		C452666A1AC08A53009C8F4A /* StruckMetalBar.h */ = {isa = PBXFileReference; fileEncoding = 4; lastKnownFileType = sourcecode.c.h; path = StruckMetalBar.h; sourceTree = "<group>"; };
-		C452666B1AC08A53009C8F4A /* StruckMetalBar.m */ = {isa = PBXFileReference; fileEncoding = 4; lastKnownFileType = sourcecode.c.objc; path = StruckMetalBar.m; sourceTree = "<group>"; };
-		C452666E1AC08A53009C8F4A /* Vibraphone.h */ = {isa = PBXFileReference; fileEncoding = 4; lastKnownFileType = sourcecode.c.h; path = Vibraphone.h; sourceTree = "<group>"; };
-		C452666F1AC08A53009C8F4A /* Vibraphone.m */ = {isa = PBXFileReference; fileEncoding = 4; lastKnownFileType = sourcecode.c.objc; path = Vibraphone.m; sourceTree = "<group>"; };
-		C45266711AC08A53009C8F4A /* ReverbProcessor.h */ = {isa = PBXFileReference; fileEncoding = 4; lastKnownFileType = sourcecode.c.h; path = ReverbProcessor.h; sourceTree = "<group>"; };
-		C45266721AC08A53009C8F4A /* ReverbProcessor.m */ = {isa = PBXFileReference; fileEncoding = 4; lastKnownFileType = sourcecode.c.objc; path = ReverbProcessor.m; sourceTree = "<group>"; };
-		C45266741AC08A53009C8F4A /* FMOscillatorInstrument.h */ = {isa = PBXFileReference; fileEncoding = 4; lastKnownFileType = sourcecode.c.h; path = FMOscillatorInstrument.h; sourceTree = "<group>"; };
-		C45266751AC08A53009C8F4A /* FMOscillatorInstrument.m */ = {isa = PBXFileReference; fileEncoding = 4; lastKnownFileType = sourcecode.c.objc; path = FMOscillatorInstrument.m; sourceTree = "<group>"; };
-		C45266761AC08A53009C8F4A /* VCOscillatorInstrument.h */ = {isa = PBXFileReference; fileEncoding = 4; lastKnownFileType = sourcecode.c.h; path = VCOscillatorInstrument.h; sourceTree = "<group>"; };
-		C45266771AC08A53009C8F4A /* VCOscillatorInstrument.m */ = {isa = PBXFileReference; fileEncoding = 4; lastKnownFileType = sourcecode.c.objc; path = VCOscillatorInstrument.m; sourceTree = "<group>"; };
-		C45266871AC1234A009C8F4A /* AKAudioOutputPlot.h */ = {isa = PBXFileReference; fileEncoding = 4; lastKnownFileType = sourcecode.c.h; path = AKAudioOutputPlot.h; sourceTree = "<group>"; };
-		C45266881AC1234A009C8F4A /* AKAudioOutputPlot.m */ = {isa = PBXFileReference; fileEncoding = 4; lastKnownFileType = sourcecode.c.objc; path = AKAudioOutputPlot.m; sourceTree = "<group>"; };
-		C48174D01ACFE35B00D4FAA2 /* AKPropertyLabel.h */ = {isa = PBXFileReference; fileEncoding = 4; lastKnownFileType = sourcecode.c.h; path = AKPropertyLabel.h; sourceTree = "<group>"; };
-		C48174D11ACFE35B00D4FAA2 /* AKPropertyLabel.m */ = {isa = PBXFileReference; fileEncoding = 4; lastKnownFileType = sourcecode.c.objc; path = AKPropertyLabel.m; sourceTree = "<group>"; };
-		C48174D21ACFE35B00D4FAA2 /* AKPropertySlider.h */ = {isa = PBXFileReference; fileEncoding = 4; lastKnownFileType = sourcecode.c.h; path = AKPropertySlider.h; sourceTree = "<group>"; };
-		C48174D31ACFE35B00D4FAA2 /* AKPropertySlider.m */ = {isa = PBXFileReference; fileEncoding = 4; lastKnownFileType = sourcecode.c.objc; path = AKPropertySlider.m; sourceTree = "<group>"; };
-		C48174D41ACFE35B00D4FAA2 /* LevelMeter.h */ = {isa = PBXFileReference; fileEncoding = 4; lastKnownFileType = sourcecode.c.h; path = LevelMeter.h; sourceTree = "<group>"; };
-		C48174D51ACFE35B00D4FAA2 /* LevelMeter.m */ = {isa = PBXFileReference; fileEncoding = 4; lastKnownFileType = sourcecode.c.objc; path = LevelMeter.m; sourceTree = "<group>"; };
-		C49D3C941AD25572000CBBCC /* Microphone.h */ = {isa = PBXFileReference; fileEncoding = 4; lastKnownFileType = sourcecode.c.h; path = Microphone.h; sourceTree = "<group>"; };
-		C49D3C951AD25572000CBBCC /* Microphone.m */ = {isa = PBXFileReference; fileEncoding = 4; lastKnownFileType = sourcecode.c.objc; path = Microphone.m; sourceTree = "<group>"; };
-		C49D3CCD1AD4A3AE000CBBCC /* Tambourine.h */ = {isa = PBXFileReference; fileEncoding = 4; lastKnownFileType = sourcecode.c.h; path = Tambourine.h; sourceTree = "<group>"; };
-		C49D3CCE1AD4A3AE000CBBCC /* Tambourine.m */ = {isa = PBXFileReference; fileEncoding = 4; lastKnownFileType = sourcecode.c.objc; path = Tambourine.m; sourceTree = "<group>"; };
->>>>>>> 15fee61e
 		C4BACD061A8FFC3100736291 /* AudioKitDemo.app */ = {isa = PBXFileReference; explicitFileType = wrapper.application; includeInIndex = 0; path = AudioKitDemo.app; sourceTree = BUILT_PRODUCTS_DIR; };
 		C4BACD0A1A8FFC3100736291 /* Info.plist */ = {isa = PBXFileReference; lastKnownFileType = text.plist.xml; path = Info.plist; sourceTree = "<group>"; };
 		C4BACD0B1A8FFC3100736291 /* main.m */ = {isa = PBXFileReference; lastKnownFileType = sourcecode.c.objc; path = main.m; sourceTree = "<group>"; };
@@ -616,746 +100,6 @@
 			name = Instruments;
 			sourceTree = "<group>";
 		};
-<<<<<<< HEAD
-=======
-		C43F53211AB14045005E437A /* AudioKit */ = {
-			isa = PBXGroup;
-			children = (
-				C43F53221AB14045005E437A /* Core Classes */,
-				C43F532D1AB14045005E437A /* Instruments */,
-				C43F53321AB14045005E437A /* Notes */,
-				C43F53371AB14045005E437A /* Operations */,
-				C43F54241AB14045005E437A /* Parameters */,
-				C43F54311AB14045005E437A /* Platforms */,
-				C43F545B1AB14045005E437A /* Sequencing */,
-				C43F54621AB14045005E437A /* Tables */,
-				C43F54761AB14045005E437A /* Utilities */,
-			);
-			name = AudioKit;
-			path = ../../../AudioKit;
-			sourceTree = "<group>";
-		};
-		C43F53221AB14045005E437A /* Core Classes */ = {
-			isa = PBXGroup;
-			children = (
-				C43F53231AB14045005E437A /* AKFoundation.h */,
-				C43F53241AB14045005E437A /* AKManager.h */,
-				C43F53251AB14045005E437A /* AKManager.m */,
-				C43F53261AB14045005E437A /* AKOrchestra.h */,
-				C43F53271AB14045005E437A /* AKOrchestra.m */,
-				C43F53281AB14045005E437A /* AudioKit.plist */,
-				C43F53291AB14045005E437A /* MIDI */,
-			);
-			path = "Core Classes";
-			sourceTree = "<group>";
-		};
-		C43F53291AB14045005E437A /* MIDI */ = {
-			isa = PBXGroup;
-			children = (
-				C43F532A1AB14045005E437A /* AKMidi.h */,
-				C43F532B1AB14045005E437A /* AKMidi.m */,
-				C43F532C1AB14045005E437A /* AKMidiListener.h */,
-			);
-			path = MIDI;
-			sourceTree = "<group>";
-		};
-		C43F532D1AB14045005E437A /* Instruments */ = {
-			isa = PBXGroup;
-			children = (
-				C43F532E1AB14045005E437A /* AKInstrument.h */,
-				C43F532F1AB14045005E437A /* AKInstrument.m */,
-				C43F53301AB14045005E437A /* AKInstrumentProperty.h */,
-				C43F53311AB14045005E437A /* AKInstrumentProperty.m */,
-			);
-			path = Instruments;
-			sourceTree = "<group>";
-		};
-		C43F53321AB14045005E437A /* Notes */ = {
-			isa = PBXGroup;
-			children = (
-				C43F53331AB14045005E437A /* AKNote.h */,
-				C43F53341AB14045005E437A /* AKNote.m */,
-				C43F53351AB14045005E437A /* AKNoteProperty.h */,
-				C43F53361AB14045005E437A /* AKNoteProperty.m */,
-			);
-			path = Notes;
-			sourceTree = "<group>";
-		};
-		C43F53371AB14045005E437A /* Operations */ = {
-			isa = PBXGroup;
-			children = (
-				C43F53381AB14045005E437A /* AKParameter+Operation.h */,
-				C43F53391AB14045005E437A /* AKParameter+Operation.m */,
-				C43F533A1AB14045005E437A /* Analysis */,
-				C43F53431AB14045005E437A /* FFT */,
-				C43F53561AB14045005E437A /* Math */,
-				C43F536B1AB14045005E437A /* Signal Generators */,
-				C43F53CD1AB14045005E437A /* Signal Input and Output */,
-				C43F53DA1AB14045005E437A /* Signal Modifiers */,
-			);
-			path = Operations;
-			sourceTree = "<group>";
-		};
-		C43F533A1AB14045005E437A /* Analysis */ = {
-			isa = PBXGroup;
-			children = (
-				C43F533B1AB14045005E437A /* AKTrackedAmplitude.h */,
-				C43F533C1AB14045005E437A /* AKTrackedAmplitude.m */,
-				C43F533D1AB14045005E437A /* AKTrackedAmplitudeFromFSignal.h */,
-				C43F533E1AB14045005E437A /* AKTrackedAmplitudeFromFSignal.m */,
-				C43F533F1AB14045005E437A /* AKTrackedFrequency.h */,
-				C43F53401AB14045005E437A /* AKTrackedFrequency.m */,
-				C43F53411AB14045005E437A /* AKTrackedFrequencyFromFSignal.h */,
-				C43F53421AB14045005E437A /* AKTrackedFrequencyFromFSignal.m */,
-			);
-			path = Analysis;
-			sourceTree = "<group>";
-		};
-		C43F53431AB14045005E437A /* FFT */ = {
-			isa = PBXGroup;
-			children = (
-				C43F53441AB14045005E437A /* AKCrossSynthesizedFFT.h */,
-				C43F53451AB14045005E437A /* AKCrossSynthesizedFFT.m */,
-				C43F53461AB14045005E437A /* AKFFT.h */,
-				C43F53471AB14045005E437A /* AKFFT.m */,
-				C43F53481AB14045005E437A /* AKFFTProcessor.h */,
-				C43F53491AB14045005E437A /* AKFFTProcessor.m */,
-				C43F534A1AB14045005E437A /* AKMixedFFT.h */,
-				C43F534B1AB14045005E437A /* AKMixedFFT.m */,
-				C43F534C1AB14045005E437A /* AKPhaseLockedVocoder.h */,
-				C43F534D1AB14045005E437A /* AKPhaseLockedVocoder.m */,
-				C43F534E1AB14045005E437A /* AKResynthesizedAudio.h */,
-				C43F534F1AB14045005E437A /* AKResynthesizedAudio.m */,
-				C43F53501AB14045005E437A /* AKScaledFFT.h */,
-				C43F53511AB14045005E437A /* AKScaledFFT.m */,
-				C43F53521AB14045005E437A /* AKSpectralVocoder.h */,
-				C43F53531AB14045005E437A /* AKSpectralVocoder.m */,
-				C43F53541AB14045005E437A /* AKWarpedFFT.h */,
-				C43F53551AB14045005E437A /* AKWarpedFFT.m */,
-			);
-			path = FFT;
-			sourceTree = "<group>";
-		};
-		C43F53561AB14045005E437A /* Math */ = {
-			isa = PBXGroup;
-			children = (
-				C43F53571AB14045005E437A /* AKAssignment.h */,
-				C43F53581AB14045005E437A /* AKAssignment.m */,
-				C43F53591AB14045005E437A /* AKDifference.h */,
-				C43F535A1AB14045005E437A /* AKDifference.m */,
-				C43F535B1AB14045005E437A /* AKInverse.h */,
-				C43F535C1AB14045005E437A /* AKInverse.m */,
-				C43F535D1AB14045005E437A /* AKMaximum.h */,
-				C43F535E1AB14045005E437A /* AKMaximum.m */,
-				C43F535F1AB14045005E437A /* AKMinimum.h */,
-				C43F53601AB14045005E437A /* AKMinimum.m */,
-				C43F53611AB14045005E437A /* AKMultipleInputMathOperation.h */,
-				C43F53621AB14045005E437A /* AKMultipleInputMathOperation.m */,
-				C43F53631AB14045005E437A /* AKProduct.h */,
-				C43F53641AB14045005E437A /* AKProduct.m */,
-				C43F53651AB14045005E437A /* AKSingleInputMathOperation.h */,
-				C43F53661AB14045005E437A /* AKSingleInputMathOperation.m */,
-				C43F53671AB14045005E437A /* AKSum.h */,
-				C43F53681AB14045005E437A /* AKSum.m */,
-				C43F53691AB14045005E437A /* AKTableValue.h */,
-				C43F536A1AB14045005E437A /* AKTableValue.m */,
-			);
-			path = Math;
-			sourceTree = "<group>";
-		};
-		C43F536B1AB14045005E437A /* Signal Generators */ = {
-			isa = PBXGroup;
-			children = (
-				C43F536C1AB14045005E437A /* Envelopes */,
-				C43F53751AB14045005E437A /* Granular Synthesis */,
-				C43F537C1AB14045005E437A /* Loopers */,
-				C43F53831AB14045005E437A /* Musical Controls */,
-				C43F53881AB14045005E437A /* Oscillators */,
-				C43F53931AB14045005E437A /* Physical Models */,
-				C43F53BC1AB14045005E437A /* Random Generators */,
-				C43F53C51AB14045005E437A /* Segment Arrays */,
-				C43F53CA1AB14045005E437A /* Subtractive Synthesis */,
-			);
-			path = "Signal Generators";
-			sourceTree = "<group>";
-		};
-		C43F536C1AB14045005E437A /* Envelopes */ = {
-			isa = PBXGroup;
-			children = (
-				C43F536D1AB14045005E437A /* AKADSREnvelope.h */,
-				C43F536E1AB14045005E437A /* AKADSREnvelope.m */,
-				C43F536F1AB14045005E437A /* AKLine.h */,
-				C43F53701AB14045005E437A /* AKLine.m */,
-				C43F53711AB14045005E437A /* AKLinearADSREnvelope.h */,
-				C43F53721AB14045005E437A /* AKLinearADSREnvelope.m */,
-				C43F53731AB14045005E437A /* AKLinearEnvelope.h */,
-				C43F53741AB14045005E437A /* AKLinearEnvelope.m */,
-			);
-			path = Envelopes;
-			sourceTree = "<group>";
-		};
-		C43F53751AB14045005E437A /* Granular Synthesis */ = {
-			isa = PBXGroup;
-			children = (
-				C43F53761AB14045005E437A /* AKGranularSynthesisTexture.h */,
-				C43F53771AB14045005E437A /* AKGranularSynthesisTexture.m */,
-				C43F53781AB14045005E437A /* AKGranularSynthesizer.h */,
-				C43F53791AB14045005E437A /* AKGranularSynthesizer.m */,
-				C43F537A1AB14045005E437A /* AKSinusoidBursts.h */,
-				C43F537B1AB14045005E437A /* AKSinusoidBursts.m */,
-			);
-			path = "Granular Synthesis";
-			sourceTree = "<group>";
-		};
-		C43F537C1AB14045005E437A /* Loopers */ = {
-			isa = PBXGroup;
-			children = (
-				C43F537D1AB14045005E437A /* AKMonoSoundFileLooper.h */,
-				C43F537E1AB14045005E437A /* AKMonoSoundFileLooper.m */,
-				C43F537F1AB14045005E437A /* AKStereoSoundFileLooper.h */,
-				C43F53801AB14045005E437A /* AKStereoSoundFileLooper.m */,
-				C43F53811AB14045005E437A /* AKTableLooper.h */,
-				C43F53821AB14045005E437A /* AKTableLooper.m */,
-			);
-			path = Loopers;
-			sourceTree = "<group>";
-		};
-		C43F53831AB14045005E437A /* Musical Controls */ = {
-			isa = PBXGroup;
-			children = (
-				C43F53841AB14045005E437A /* AKPortamento.h */,
-				C43F53851AB14045005E437A /* AKPortamento.m */,
-				C43F53861AB14045005E437A /* AKVibrato.h */,
-				C43F53871AB14045005E437A /* AKVibrato.m */,
-			);
-			path = "Musical Controls";
-			sourceTree = "<group>";
-		};
-		C43F53881AB14045005E437A /* Oscillators */ = {
-			isa = PBXGroup;
-			children = (
-				C43F53891AB14045005E437A /* AKFMOscillator.h */,
-				C43F538A1AB14045005E437A /* AKFMOscillator.m */,
-				C43F538B1AB14045005E437A /* AKLowFrequencyOscillator.h */,
-				C43F538C1AB14045005E437A /* AKLowFrequencyOscillator.m */,
-				C43F538D1AB14045005E437A /* AKOscillator.h */,
-				C43F538E1AB14045005E437A /* AKOscillator.m */,
-				C43F538F1AB14045005E437A /* AKPhasor.h */,
-				C43F53901AB14045005E437A /* AKPhasor.m */,
-				C43F53911AB14045005E437A /* AKVCOscillator.h */,
-				C43F53921AB14045005E437A /* AKVCOscillator.m */,
-			);
-			path = Oscillators;
-			sourceTree = "<group>";
-		};
-		C43F53931AB14045005E437A /* Physical Models */ = {
-			isa = PBXGroup;
-			children = (
-				C43F53941AB14045005E437A /* AKMandolin.h */,
-				C43F53951AB14045005E437A /* AKMandolin.m */,
-				C43F53961AB14045005E437A /* AKMarimba.h */,
-				C43F53971AB14045005E437A /* AKMarimba.m */,
-				C43F53981AB14045005E437A /* AKPluckedString.h */,
-				C43F53991AB14045005E437A /* AKPluckedString.m */,
-				C43F539A1AB14045005E437A /* AKStruckMetalBar.h */,
-				C43F539B1AB14045005E437A /* AKStruckMetalBar.m */,
-				C43F539C1AB14045005E437A /* AKVibes.h */,
-				C43F539D1AB14045005E437A /* AKVibes.m */,
-				C43F539E1AB14045005E437A /* PhISEM */,
-				C43F53B31AB14045005E437A /* Waveguide */,
-			);
-			path = "Physical Models";
-			sourceTree = "<group>";
-		};
-		C43F539E1AB14045005E437A /* PhISEM */ = {
-			isa = PBXGroup;
-			children = (
-				C43F539F1AB14045005E437A /* AKBambooSticks.h */,
-				C43F53A01AB14045005E437A /* AKBambooSticks.m */,
-				C43F53A11AB14045005E437A /* AKCabasa.h */,
-				C43F53A21AB14045005E437A /* AKCabasa.m */,
-				C43F53A31AB14045005E437A /* AKCrunch.h */,
-				C43F53A41AB14045005E437A /* AKCrunch.m */,
-				C43F53A51AB14045005E437A /* AKDroplet.h */,
-				C43F53A61AB14045005E437A /* AKDroplet.m */,
-				C43F53A71AB14045005E437A /* AKGuiro.h */,
-				C43F53A81AB14045005E437A /* AKGuiro.m */,
-				C43F53A91AB14045005E437A /* AKSandPaper.h */,
-				C43F53AA1AB14045005E437A /* AKSandPaper.m */,
-				C43F53AB1AB14045005E437A /* AKSekere.h */,
-				C43F53AC1AB14045005E437A /* AKSekere.m */,
-				C43F53AD1AB14045005E437A /* AKSleighbells.h */,
-				C43F53AE1AB14045005E437A /* AKSleighbells.m */,
-				C43F53AF1AB14045005E437A /* AKStick.h */,
-				C43F53B01AB14045005E437A /* AKStick.m */,
-				C43F53B11AB14045005E437A /* AKTambourine.h */,
-				C43F53B21AB14045005E437A /* AKTambourine.m */,
-			);
-			path = PhISEM;
-			sourceTree = "<group>";
-		};
-		C43F53B31AB14045005E437A /* Waveguide */ = {
-			isa = PBXGroup;
-			children = (
-				C43F53B41AB14045005E437A /* AKBeatenPlate.h */,
-				C43F53B51AB14045005E437A /* AKBeatenPlate.m */,
-				C43F53B61AB14045005E437A /* AKBowedString.h */,
-				C43F53B71AB14045005E437A /* AKBowedString.m */,
-				C43F53B81AB14045005E437A /* AKFlute.h */,
-				C43F53B91AB14045005E437A /* AKFlute.m */,
-				C43F53BA1AB14045005E437A /* AKSimpleWaveGuideModel.h */,
-				C43F53BB1AB14045005E437A /* AKSimpleWaveGuideModel.m */,
-			);
-			path = Waveguide;
-			sourceTree = "<group>";
-		};
-		C43F53BC1AB14045005E437A /* Random Generators */ = {
-			isa = PBXGroup;
-			children = (
-				C43F53BD1AB14045005E437A /* AKInterpolatedRandomNumberPulse.h */,
-				C43F53BE1AB14045005E437A /* AKInterpolatedRandomNumberPulse.m */,
-				C43F53BF1AB14045005E437A /* AKJitter.h */,
-				C43F53C01AB14045005E437A /* AKJitter.m */,
-				C43F53C11AB14045005E437A /* AKNoise.h */,
-				C43F53C21AB14045005E437A /* AKNoise.m */,
-				C43F53C31AB14045005E437A /* AKRandomNumbers.h */,
-				C43F53C41AB14045005E437A /* AKRandomNumbers.m */,
-			);
-			path = "Random Generators";
-			sourceTree = "<group>";
-		};
-		C43F53C51AB14045005E437A /* Segment Arrays */ = {
-			isa = PBXGroup;
-			children = (
-				C43F53C61AB14045005E437A /* AKSegmentArray.h */,
-				C43F53C71AB14045005E437A /* AKSegmentArray.m */,
-				C43F53C81AB14045005E437A /* AKSegmentArrayLoop.h */,
-				C43F53C91AB14045005E437A /* AKSegmentArrayLoop.m */,
-			);
-			path = "Segment Arrays";
-			sourceTree = "<group>";
-		};
-		C43F53CA1AB14045005E437A /* Subtractive Synthesis */ = {
-			isa = PBXGroup;
-			children = (
-				C43F53CB1AB14045005E437A /* AKAdditiveCosines.h */,
-				C43F53CC1AB14045005E437A /* AKAdditiveCosines.m */,
-			);
-			path = "Subtractive Synthesis";
-			sourceTree = "<group>";
-		};
-		C43F53CD1AB14045005E437A /* Signal Input and Output */ = {
-			isa = PBXGroup;
-			children = (
-				C43F53CE1AB14045005E437A /* AKAudioInput.h */,
-				C43F53CF1AB14045005E437A /* AKAudioInput.m */,
-				C43F53D01AB14045005E437A /* AKAudioOutput.h */,
-				C43F53D11AB14045005E437A /* AKAudioOutput.m */,
-				C43F53D21AB14045005E437A /* AKFileInput.h */,
-				C43F53D31AB14045005E437A /* AKFileInput.m */,
-				C43F53D41AB14045005E437A /* AKLog.h */,
-				C43F53D51AB14045005E437A /* AKLog.m */,
-				C43F53D61AB14045005E437A /* AKMonoFileInput.h */,
-				C43F53D71AB14045005E437A /* AKMonoFileInput.m */,
-				C43F53D81AB14045005E437A /* AKMP3FileInput.h */,
-				C43F53D91AB14045005E437A /* AKMP3FileInput.m */,
-			);
-			path = "Signal Input and Output";
-			sourceTree = "<group>";
-		};
-		C43F53DA1AB14045005E437A /* Signal Modifiers */ = {
-			isa = PBXGroup;
-			children = (
-				C43F53DB1AB14045005E437A /* Convolutions */,
-				C43F53E01AB14045005E437A /* Delays */,
-				C43F53E71AB14045005E437A /* Effects */,
-				C43F53EE1AB14045005E437A /* Filters */,
-				C43F54141AB14045005E437A /* Reverbs */,
-				C43F541D1AB14045005E437A /* Volume and Spatialization */,
-			);
-			path = "Signal Modifiers";
-			sourceTree = "<group>";
-		};
-		C43F53DB1AB14045005E437A /* Convolutions */ = {
-			isa = PBXGroup;
-			children = (
-				C43F53DC1AB14045005E437A /* AKConvolution.h */,
-				C43F53DD1AB14045005E437A /* AKConvolution.m */,
-				C43F53DE1AB14045005E437A /* AKStereoConvolution.h */,
-				C43F53DF1AB14045005E437A /* AKStereoConvolution.m */,
-			);
-			path = Convolutions;
-			sourceTree = "<group>";
-		};
-		C43F53E01AB14045005E437A /* Delays */ = {
-			isa = PBXGroup;
-			children = (
-				C43F53E11AB14045005E437A /* AKDelay.h */,
-				C43F53E21AB14045005E437A /* AKDelay.m */,
-				C43F53E31AB14045005E437A /* AKMultitapDelay.h */,
-				C43F53E41AB14045005E437A /* AKMultitapDelay.m */,
-				C43F53E51AB14045005E437A /* AKVariableDelay.h */,
-				C43F53E61AB14045005E437A /* AKVariableDelay.m */,
-			);
-			path = Delays;
-			sourceTree = "<group>";
-		};
-		C43F53E71AB14045005E437A /* Effects */ = {
-			isa = PBXGroup;
-			children = (
-				C43F53E81AB14045005E437A /* AKCompressor.h */,
-				C43F53E91AB14045005E437A /* AKCompressor.m */,
-				C43F53EA1AB14045005E437A /* AKDopplerEffect.h */,
-				C43F53EB1AB14045005E437A /* AKDopplerEffect.m */,
-				C43F53EC1AB14045005E437A /* AKFlanger.h */,
-				C43F53ED1AB14045005E437A /* AKFlanger.m */,
-			);
-			path = Effects;
-			sourceTree = "<group>";
-		};
-		C43F53EE1AB14045005E437A /* Filters */ = {
-			isa = PBXGroup;
-			children = (
-				C43F53EF1AB14045005E437A /* AKCombFilter.h */,
-				C43F53F01AB14045005E437A /* AKCombFilter.m */,
-				C43F53F11AB14045005E437A /* AKDCBlock.h */,
-				C43F53F21AB14045005E437A /* AKDCBlock.m */,
-				C43F53F31AB14045005E437A /* AKDecimator.h */,
-				C43F53F41AB14045005E437A /* AKDecimator.m */,
-				C43F53F51AB14045005E437A /* AKDeclick.h */,
-				C43F53F61AB14045005E437A /* AKDeclick.m */,
-				C43F53F71AB14045005E437A /* AKEqualizerFilter.h */,
-				C43F53F81AB14045005E437A /* AKEqualizerFilter.m */,
-				C43F53F91AB14045005E437A /* AKHighPassFilter.h */,
-				C43F53FA1AB14045005E437A /* AKHighPassFilter.m */,
-				C43F53FB1AB14045005E437A /* AKHilbertTransformer.h */,
-				C43F53FC1AB14045005E437A /* AKHilbertTransformer.m */,
-				C43F53FD1AB14045005E437A /* AKLowPassFilter.h */,
-				C43F53FE1AB14045005E437A /* AKLowPassFilter.m */,
-				C43F53FF1AB14045005E437A /* AKMoogLadder.h */,
-				C43F54001AB14045005E437A /* AKMoogLadder.m */,
-				C43F54011AB14045005E437A /* AKMoogVCF.h */,
-				C43F54021AB14045005E437A /* AKMoogVCF.m */,
-				C43F54031AB14045005E437A /* AKResonantFilter.h */,
-				C43F54041AB14045005E437A /* AKResonantFilter.m */,
-				C43F54051AB14045005E437A /* AKStringResonator.h */,
-				C43F54061AB14045005E437A /* AKStringResonator.m */,
-				C43F54071AB14045005E437A /* AKThreePoleLowpassFilter.h */,
-				C43F54081AB14045005E437A /* AKThreePoleLowpassFilter.m */,
-				C43F54091AB14045005E437A /* AKVariableFrequencyResponseBandPassFilter.h */,
-				C43F540A1AB14045005E437A /* AKVariableFrequencyResponseBandPassFilter.m */,
-				C43F540B1AB14045005E437A /* Butterworth Filters */,
-			);
-			path = Filters;
-			sourceTree = "<group>";
-		};
-		C43F540B1AB14045005E437A /* Butterworth Filters */ = {
-			isa = PBXGroup;
-			children = (
-				C43F540C1AB14045005E437A /* AKBandPassButterworthFilter.h */,
-				C43F540D1AB14045005E437A /* AKBandPassButterworthFilter.m */,
-				C43F540E1AB14045005E437A /* AKBandRejectButterworthFilter.h */,
-				C43F540F1AB14045005E437A /* AKBandRejectButterworthFilter.m */,
-				C43F54101AB14045005E437A /* AKHighPassButterworthFilter.h */,
-				C43F54111AB14045005E437A /* AKHighPassButterworthFilter.m */,
-				C43F54121AB14045005E437A /* AKLowPassButterworthFilter.h */,
-				C43F54131AB14045005E437A /* AKLowPassButterworthFilter.m */,
-			);
-			path = "Butterworth Filters";
-			sourceTree = "<group>";
-		};
-		C43F54141AB14045005E437A /* Reverbs */ = {
-			isa = PBXGroup;
-			children = (
-				C43F54151AB14045005E437A /* AKBallWithinTheBoxReverb.h */,
-				C43F54161AB14045005E437A /* AKBallWithinTheBoxReverb.m */,
-				C43F54171AB14045005E437A /* AKFlatFrequencyResponseReverb.h */,
-				C43F54181AB14045005E437A /* AKFlatFrequencyResponseReverb.m */,
-				C43F54191AB14045005E437A /* AKParallelCombLowPassFilterReverb.h */,
-				C43F541A1AB14045005E437A /* AKParallelCombLowPassFilterReverb.m */,
-				C43F541B1AB14045005E437A /* AKReverb.h */,
-				C43F541C1AB14045005E437A /* AKReverb.m */,
-			);
-			path = Reverbs;
-			sourceTree = "<group>";
-		};
-		C43F541D1AB14045005E437A /* Volume and Spatialization */ = {
-			isa = PBXGroup;
-			children = (
-				C43F541E1AB14045005E437A /* AKBalance.h */,
-				C43F541F1AB14045005E437A /* AKBalance.m */,
-				C43F54201AB14045005E437A /* AKMix.h */,
-				C43F54211AB14045005E437A /* AKMix.m */,
-				C43F54221AB14045005E437A /* AKPanner.h */,
-				C43F54231AB14045005E437A /* AKPanner.m */,
-			);
-			path = "Volume and Spatialization";
-			sourceTree = "<group>";
-		};
-		C43F54241AB14045005E437A /* Parameters */ = {
-			isa = PBXGroup;
-			children = (
-				C43F54251AB14045005E437A /* AKAudio.h */,
-				C43F54261AB14045005E437A /* AKAudio.m */,
-				C43F54271AB14045005E437A /* AKConstant.h */,
-				C43F54281AB14045005E437A /* AKConstant.m */,
-				C43F54291AB14045005E437A /* AKControl.h */,
-				C43F542A1AB14045005E437A /* AKControl.m */,
-				C43F542B1AB14045005E437A /* AKFSignal.h */,
-				C43F542C1AB14045005E437A /* AKFSignal.m */,
-				C43F542D1AB14045005E437A /* AKParameter.h */,
-				C43F542E1AB14045005E437A /* AKParameter.m */,
-				C43F542F1AB14045005E437A /* AKStereoAudio.h */,
-				C43F54301AB14045005E437A /* AKStereoAudio.m */,
-			);
-			path = Parameters;
-			sourceTree = "<group>";
-		};
-		C43F54311AB14045005E437A /* Platforms */ = {
-			isa = PBXGroup;
-			children = (
-				C43F54321AB14045005E437A /* iOS */,
-			);
-			path = Platforms;
-			sourceTree = "<group>";
-		};
-		C43F54321AB14045005E437A /* iOS */ = {
-			isa = PBXGroup;
-			children = (
-				C43F54331AB14045005E437A /* classes */,
-				C43F54361AB14045005E437A /* headers */,
-				C43F54511AB14045005E437A /* libs */,
-				C43F54541AB14045005E437A /* LICENSE.TXT */,
-			);
-			path = iOS;
-			sourceTree = "<group>";
-		};
-		C43F54331AB14045005E437A /* classes */ = {
-			isa = PBXGroup;
-			children = (
-				C43F54341AB14045005E437A /* CsoundObj.h */,
-				C43F54351AB14045005E437A /* CsoundObj.m */,
-			);
-			path = classes;
-			sourceTree = "<group>";
-		};
-		C43F54361AB14045005E437A /* headers */ = {
-			isa = PBXGroup;
-			children = (
-				C43F54371AB14045005E437A /* cfgvar.h */,
-				C43F54381AB14045005E437A /* CppSound.hpp */,
-				C43F54391AB14045005E437A /* cs_par_structs.h */,
-				C43F543A1AB14045005E437A /* cscore.h */,
-				C43F543B1AB14045005E437A /* csdebug.h */,
-				C43F543C1AB14045005E437A /* csdl.h */,
-				C43F543D1AB14045005E437A /* csound.h */,
-				C43F543E1AB14045005E437A /* csound.hpp */,
-				C43F543F1AB14045005E437A /* csound_data_structures.h */,
-				C43F54401AB14045005E437A /* csound_standard_types.h */,
-				C43F54411AB14045005E437A /* csound_type_system.h */,
-				C43F54421AB14045005E437A /* csoundCore.h */,
-				C43F54431AB14045005E437A /* CsoundFile.hpp */,
-				C43F54441AB14045005E437A /* cwindow.h */,
-				C43F54451AB14045005E437A /* filebuilding.h */,
-				C43F54461AB14045005E437A /* float-version.h */,
-				C43F54471AB14045005E437A /* interlocks.h */,
-				C43F54481AB14045005E437A /* msg_attr.h */,
-				C43F54491AB14045005E437A /* OpcodeBase.hpp */,
-				C43F544A1AB14045005E437A /* pools.h */,
-				C43F544B1AB14045005E437A /* pstream.h */,
-				C43F544C1AB14045005E437A /* pvfileio.h */,
-				C43F544D1AB14045005E437A /* soundio.h */,
-				C43F544E1AB14045005E437A /* sysdep.h */,
-				C43F544F1AB14045005E437A /* text.h */,
-				C43F54501AB14045005E437A /* version.h */,
-			);
-			path = headers;
-			sourceTree = "<group>";
-		};
-		C43F54511AB14045005E437A /* libs */ = {
-			isa = PBXGroup;
-			children = (
-				C43F54521AB14045005E437A /* libcsound.a */,
-				C43F54531AB14045005E437A /* libsndfile.a */,
-			);
-			path = libs;
-			sourceTree = "<group>";
-		};
-		C43F545B1AB14045005E437A /* Sequencing */ = {
-			isa = PBXGroup;
-			children = (
-				C43F545C1AB14045005E437A /* AKEvent.h */,
-				C43F545D1AB14045005E437A /* AKEvent.m */,
-				C43F545E1AB14045005E437A /* AKPhrase.h */,
-				C43F545F1AB14045005E437A /* AKPhrase.m */,
-				C43F54601AB14045005E437A /* AKSequence.h */,
-				C43F54611AB14045005E437A /* AKSequence.m */,
-			);
-			path = Sequencing;
-			sourceTree = "<group>";
-		};
-		C43F54621AB14045005E437A /* Tables */ = {
-			isa = PBXGroup;
-			children = (
-				C43F54631AB14045005E437A /* AKSoundFileTable.h */,
-				C43F54641AB14045005E437A /* AKSoundFileTable.m */,
-				C43F54651AB14045005E437A /* AKTable.h */,
-				C43F54661AB14045005E437A /* AKTable.m */,
-				C43F54671AB14045005E437A /* Generators */,
-			);
-			path = Tables;
-			sourceTree = "<group>";
-		};
-		C43F54671AB14045005E437A /* Generators */ = {
-			isa = PBXGroup;
-			children = (
-				C43F54681AB14045005E437A /* AKExponentialTableGenerator.h */,
-				C43F54691AB14045005E437A /* AKExponentialTableGenerator.m */,
-				C43F546A1AB14045005E437A /* AKFourierSeriesTableGenerator.h */,
-				C43F546B1AB14045005E437A /* AKFourierSeriesTableGenerator.m */,
-				C43F546C1AB14045005E437A /* AKHarmonicCosineTableGenerator.h */,
-				C43F546D1AB14045005E437A /* AKHarmonicCosineTableGenerator.m */,
-				C43F546E1AB14045005E437A /* AKLineTableGenerator.h */,
-				C43F546F1AB14045005E437A /* AKLineTableGenerator.m */,
-				C43F54701AB14045005E437A /* AKRandomDistributionTableGenerator.h */,
-				C43F54711AB14045005E437A /* AKRandomDistributionTableGenerator.m */,
-				C43F54721AB14045005E437A /* AKTableGenerator.h */,
-				C43F54731AB14045005E437A /* AKTableGenerator.m */,
-				C43F54741AB14045005E437A /* AKWindowTableGenerator.h */,
-				C43F54751AB14045005E437A /* AKWindowTableGenerator.m */,
-			);
-			path = Generators;
-			sourceTree = "<group>";
-		};
-		C43F54761AB14045005E437A /* Utilities */ = {
-			isa = PBXGroup;
-			children = (
-				C43F547F1AB14045005E437A /* AKSampler.h */,
-				C43F54801AB14045005E437A /* AKSampler.m */,
-				C43F54851AB14045005E437A /* AKTools.h */,
-				C43F54861AB14045005E437A /* AKTools.m */,
-				C45266541AC08A53009C8F4A /* Instruments */,
-				C4ED1DDF1AB7FEFE00366020 /* Plots */,
-				C43F54891AB14045005E437A /* Sound Files */,
-				C48174CF1ACFE35B00D4FAA2 /* User Interface Elements */,
-			);
-			path = Utilities;
-			sourceTree = "<group>";
-		};
-		C43F54891AB14045005E437A /* Sound Files */ = {
-			isa = PBXGroup;
-			children = (
-				C43F548A1AB14045005E437A /* 808loop.wav */,
-				C43F548B1AB14045005E437A /* dish.wav */,
-				C43F548C1AB14045005E437A /* mandpluk.aif */,
-				C43F548D1AB14045005E437A /* marmstk1.wav */,
-				C43F548E1AB14045005E437A /* PianoBassDrumLoop.wav */,
-				C43F548F1AB14045005E437A /* Stairwell.wav */,
-			);
-			path = "Sound Files";
-			sourceTree = "<group>";
-		};
-		C45266541AC08A53009C8F4A /* Instruments */ = {
-			isa = PBXGroup;
-			children = (
-				C45266551AC08A53009C8F4A /* Amplifiers */,
-				C452665A1AC08A53009C8F4A /* Analyzers */,
-				C452665D1AC08A53009C8F4A /* Emulations */,
-				C49D3C931AD25572000CBBCC /* Microphone */,
-				C45266701AC08A53009C8F4A /* Processors */,
-				C45266731AC08A53009C8F4A /* Synthesizers */,
-			);
-			path = Instruments;
-			sourceTree = "<group>";
-		};
-		C45266551AC08A53009C8F4A /* Amplifiers */ = {
-			isa = PBXGroup;
-			children = (
-				C45266561AC08A53009C8F4A /* Amplifier.h */,
-				C45266571AC08A53009C8F4A /* Amplifier.m */,
-				C45266581AC08A53009C8F4A /* StereoAmplifier.h */,
-				C45266591AC08A53009C8F4A /* StereoAmplifier.m */,
-			);
-			path = Amplifiers;
-			sourceTree = "<group>";
-		};
-		C452665A1AC08A53009C8F4A /* Analyzers */ = {
-			isa = PBXGroup;
-			children = (
-				C452665B1AC08A53009C8F4A /* AKAudioAnalyzer.h */,
-				C452665C1AC08A53009C8F4A /* AKAudioAnalyzer.m */,
-			);
-			path = Analyzers;
-			sourceTree = "<group>";
-		};
-		C452665D1AC08A53009C8F4A /* Emulations */ = {
-			isa = PBXGroup;
-			children = (
-				C452665E1AC08A53009C8F4A /* BambooSticks.h */,
-				C452665F1AC08A53009C8F4A /* BambooSticks.m */,
-				C45266601AC08A53009C8F4A /* Mandolin.h */,
-				C45266611AC08A53009C8F4A /* Mandolin.m */,
-				C45266621AC08A53009C8F4A /* Marimba.h */,
-				C45266631AC08A53009C8F4A /* Marimba.m */,
-				C45266641AC08A53009C8F4A /* PluckedString.h */,
-				C45266651AC08A53009C8F4A /* PluckedString.m */,
-				C45266661AC08A53009C8F4A /* Sleighbells.h */,
-				C45266671AC08A53009C8F4A /* Sleighbells.m */,
-				C45266681AC08A53009C8F4A /* Stick.h */,
-				C45266691AC08A53009C8F4A /* Stick.m */,
-				C452666A1AC08A53009C8F4A /* StruckMetalBar.h */,
-				C452666B1AC08A53009C8F4A /* StruckMetalBar.m */,
-				C49D3CCD1AD4A3AE000CBBCC /* Tambourine.h */,
-				C49D3CCE1AD4A3AE000CBBCC /* Tambourine.m */,
-				C452666E1AC08A53009C8F4A /* Vibraphone.h */,
-				C452666F1AC08A53009C8F4A /* Vibraphone.m */,
-			);
-			path = Emulations;
-			sourceTree = "<group>";
-		};
-		C45266701AC08A53009C8F4A /* Processors */ = {
-			isa = PBXGroup;
-			children = (
-				C45266711AC08A53009C8F4A /* ReverbProcessor.h */,
-				C45266721AC08A53009C8F4A /* ReverbProcessor.m */,
-			);
-			path = Processors;
-			sourceTree = "<group>";
-		};
-		C45266731AC08A53009C8F4A /* Synthesizers */ = {
-			isa = PBXGroup;
-			children = (
-				C45266741AC08A53009C8F4A /* FMOscillatorInstrument.h */,
-				C45266751AC08A53009C8F4A /* FMOscillatorInstrument.m */,
-				C45266761AC08A53009C8F4A /* VCOscillatorInstrument.h */,
-				C45266771AC08A53009C8F4A /* VCOscillatorInstrument.m */,
-			);
-			path = Synthesizers;
-			sourceTree = "<group>";
-		};
-		C48174CF1ACFE35B00D4FAA2 /* User Interface Elements */ = {
-			isa = PBXGroup;
-			children = (
-				C48174D01ACFE35B00D4FAA2 /* AKPropertyLabel.h */,
-				C48174D11ACFE35B00D4FAA2 /* AKPropertyLabel.m */,
-				C48174D21ACFE35B00D4FAA2 /* AKPropertySlider.h */,
-				C48174D31ACFE35B00D4FAA2 /* AKPropertySlider.m */,
-				C48174D41ACFE35B00D4FAA2 /* LevelMeter.h */,
-				C48174D51ACFE35B00D4FAA2 /* LevelMeter.m */,
-			);
-			path = "User Interface Elements";
-			sourceTree = "<group>";
-		};
-		C49D3C931AD25572000CBBCC /* Microphone */ = {
-			isa = PBXGroup;
-			children = (
-				C49D3C941AD25572000CBBCC /* Microphone.h */,
-				C49D3C951AD25572000CBBCC /* Microphone.m */,
-			);
-			path = Microphone;
-			sourceTree = "<group>";
-		};
->>>>>>> 15fee61e
 		C4BACCFD1A8FFC3100736291 = {
 			isa = PBXGroup;
 			children = (
@@ -1558,49 +302,9 @@
 				C4BACF461A9060A100736291 /* AnalysisViewController.m in Sources */,
 				C4BACF541A91BB7100736291 /* FMSynthesizer.m in Sources */,
 				C4BACD0F1A8FFC3100736291 /* AppDelegate.m in Sources */,
-<<<<<<< HEAD
 				C4BACF511A9182BD00736291 /* Tambourine.m in Sources */,
-=======
-				C43F54F71AB14045005E437A /* AKBandPassButterworthFilter.m in Sources */,
-				C43F54E31AB14045005E437A /* AKDelay.m in Sources */,
-				C43F55071AB14045005E437A /* AKStereoAudio.m in Sources */,
-				C43F549C1AB14045005E437A /* AKTrackedFrequencyFromFSignal.m in Sources */,
-				C43F54DE1AB14045005E437A /* AKLog.m in Sources */,
-				C43F54EC1AB14045005E437A /* AKDeclick.m in Sources */,
-				C452667C1AC08A53009C8F4A /* Mandolin.m in Sources */,
-				C43F54AC1AB14045005E437A /* AKProduct.m in Sources */,
-				C4ED1DF11AB7FEFE00366020 /* AKTablePlot.m in Sources */,
-				C43F54C81AB14045005E437A /* AKCrunch.m in Sources */,
-				EA2F5F871ACE74AA00F1BCFB /* AKAudioOutputRollingWaveformPlot.m in Sources */,
-				C45266891AC1234A009C8F4A /* AKAudioOutputPlot.m in Sources */,
-				C43F54C91AB14045005E437A /* AKDroplet.m in Sources */,
->>>>>>> 15fee61e
 				C4BACD0C1A8FFC3100736291 /* main.m in Sources */,
 				C4BACF381A90603A00736291 /* SynthesisViewController.m in Sources */,
-<<<<<<< HEAD
-=======
-				C43F54C61AB14045005E437A /* AKBambooSticks.m in Sources */,
-				C43F54B61AB14045005E437A /* AKSinusoidBursts.m in Sources */,
-				C43F54B71AB14045005E437A /* AKMonoSoundFileLooper.m in Sources */,
-				C45266851AC08A53009C8F4A /* FMOscillatorInstrument.m in Sources */,
-				C43F54CA1AB14045005E437A /* AKGuiro.m in Sources */,
-				C43F54CC1AB14045005E437A /* AKSekere.m in Sources */,
-				C43F54A71AB14045005E437A /* AKDifference.m in Sources */,
-				C43F54DD1AB14045005E437A /* AKFileInput.m in Sources */,
-				C43F551A1AB14045005E437A /* AKWindowTableGenerator.m in Sources */,
-				C452667A1AC08A53009C8F4A /* AKAudioAnalyzer.m in Sources */,
-				C49D3CCF1AD4A3AE000CBBCC /* Tambourine.m in Sources */,
-				C43F549B1AB14045005E437A /* AKTrackedFrequency.m in Sources */,
-				C43F54A91AB14045005E437A /* AKMaximum.m in Sources */,
-				C43F54EF1AB14045005E437A /* AKHilbertTransformer.m in Sources */,
-				C43F54D01AB14045005E437A /* AKBeatenPlate.m in Sources */,
-				C43F54CE1AB14045005E437A /* AKStick.m in Sources */,
-				C43F54D61AB14045005E437A /* AKNoise.m in Sources */,
-				C452667E1AC08A53009C8F4A /* PluckedString.m in Sources */,
-				C45266861AC08A53009C8F4A /* VCOscillatorInstrument.m in Sources */,
-				C43F54F91AB14045005E437A /* AKHighPassButterworthFilter.m in Sources */,
-				C43F54AD1AB14045005E437A /* AKSingleInputMathOperation.m in Sources */,
->>>>>>> 15fee61e
 			);
 			runOnlyForDeploymentPostprocessing = 0;
 		};
